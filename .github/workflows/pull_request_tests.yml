--- conflicted
+++ resolved
@@ -23,18 +23,10 @@
     - name: Install dependencies
       run: |
         python -m pip install --upgrade pip
-<<<<<<< HEAD
-        python -m pip install '.[dev,spark]'
-        python -m pip install 'git+https://github.com/apache/kyuubi.git#egg=pyhive&subdirectory=python'
-        wget https://archive.apache.org/dist/spark/spark-3.5.4/spark-3.5.4-bin-hadoop3.tgz
-        tar -xzf spark-3.5.4-bin-hadoop3.tgz
-        export SPARK_HOME=$(pwd)/spark-3.5.4-bin-hadoop3
-=======
         python -m pip install '.[dev,spark]' --group=pyhive
         wget https://archive.apache.org/dist/spark/spark-4.0.0/spark-4.0.0-bin-hadoop3.tgz
         tar -xzf spark-4.0.0-bin-hadoop3.tgz
         export SPARK_HOME=$(pwd)/spark-4.0.0-bin-hadoop3
->>>>>>> b5173538
         ${SPARK_HOME}/sbin/start-thriftserver.sh
     - name: Run tests
       run: |

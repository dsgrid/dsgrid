--- conflicted
+++ resolved
@@ -1,17 +1,6 @@
 import logging
 
-<<<<<<< HEAD
-from dsgrid.dimension.time import DatetimeRange, DatetimeFormat
-=======
-from pyspark.sql.types import (
-    StructType,
-    StructField,
-    TimestampType,
-)
-import pyspark.sql.functions as F
-
 from dsgrid.dimension.time import DatetimeRange, DatetimeFormat, TimeZone
->>>>>>> 343b4deb
 from dsgrid.exceptions import DSGInvalidDataset, DSGInvalidParameter
 from dsgrid.spark.types import F, StructType, StructField, TimestampType
 from dsgrid.time.types import DatetimeTimestampType

import abc
import logging
import os
from pathlib import Path
from typing import Iterable, Self

import chronify
from sqlalchemy import Connection

import dsgrid
from dsgrid.chronify import create_store, create_in_memory_store
from dsgrid.config.annual_time_dimension_config import (
    AnnualTimeDimensionConfig,
    map_annual_time_to_date_time,
)
from dsgrid.config.dimension_config import (
    DimensionBaseConfig,
    DimensionBaseConfigWithFiles,
)
from dsgrid.config.noop_time_dimension_config import NoOpTimeDimensionConfig
from dsgrid.config.date_time_dimension_config import DateTimeDimensionConfig
from dsgrid.config.index_time_dimension_config import IndexTimeDimensionConfig
from dsgrid.config.project_config import ProjectConfig
from dsgrid.config.time_dimension_base_config import TimeDimensionBaseConfig
from dsgrid.dimension.time import TimeBasedDataAdjustmentModel
from dsgrid.dsgrid_rc import DsgridRuntimeConfig
from dsgrid.common import VALUE_COLUMN, BackendEngine
from dsgrid.config.dataset_config import (
    DatasetConfig,
    InputDatasetType,
    UserDataLayout,
)
from dsgrid.config.dimension_mapping_base import (
    DimensionMappingReferenceModel,
)
from dsgrid.config.simple_models import DimensionSimpleModel
from dsgrid.dataset.models import ValueFormat
from dsgrid.dataset.table_format_handler_factory import make_table_format_handler
from dsgrid.config.file_schema import read_data_file
from dsgrid.dimension.base_models import DimensionType
from dsgrid.exceptions import DSGInvalidDataset, DSGInvalidDimensionMapping
from dsgrid.dimension.time import (
    DaylightSavingAdjustmentModel,
)
from dsgrid.dataset.dataset_mapping_manager import DatasetMappingManager
from dsgrid.query.dataset_mapping_plan import DatasetMappingPlan, MapOperation
from dsgrid.query.query_context import QueryContext
from dsgrid.query.models import ColumnType
from dsgrid.spark.functions import (
    cache,
    except_all,
    is_dataframe_empty,
    join,
    make_temp_view_name,
    unpersist,
)
from dsgrid.registry.data_store_interface import DataStoreInterface
from dsgrid.spark.types import DataFrame, F, use_duckdb
from dsgrid.units.convert import convert_units_unpivoted
from dsgrid.utils.dataset import (
    check_historical_annual_time_model_year_consistency,
    filter_out_expected_missing_associations,
    handle_dimension_association_errors,
    is_noop_mapping,
    map_stacked_dimension,
    add_time_zone,
    map_time_dimension_with_chronify_duckdb,
    map_time_dimension_with_chronify_spark_hive,
    map_time_dimension_with_chronify_spark_path,
    ordered_subset_columns,
    repartition_if_needed_by_mapping,
)

from dsgrid.utils.scratch_dir_context import ScratchDirContext
from dsgrid.utils.spark import (
    check_for_nulls,
    create_dataframe_from_product,
<<<<<<< HEAD
=======
    get_unique_values,
>>>>>>> 8c4bc833
    persist_table,
    read_dataframe,
    save_to_warehouse,
    write_dataframe,
)
from dsgrid.utils.timing import timer_stats_collector, track_timing
from dsgrid.registry.dimension_registry_manager import DimensionRegistryManager
from dsgrid.registry.dimension_mapping_registry_manager import (
    DimensionMappingRegistryManager,
)

logger = logging.getLogger(__name__)


class DatasetSchemaHandlerBase(abc.ABC):
    """define interface/required behaviors per dataset schema"""

    def __init__(
        self,
        config: DatasetConfig,
        conn: Connection | None,
        dimension_mgr: DimensionRegistryManager,
        dimension_mapping_mgr: DimensionMappingRegistryManager,
        mapping_references: list[DimensionMappingReferenceModel] | None = None,
    ):
        self._conn = conn
        self._config = config
        self._dimension_mgr = dimension_mgr
        self._dimension_mapping_mgr = dimension_mapping_mgr
        self._mapping_references: list[DimensionMappingReferenceModel] = mapping_references or []

    @classmethod
    @abc.abstractmethod
    def load(cls, config: DatasetConfig, *args, store: DataStoreInterface | None = None) -> Self:
        """Create a dataset schema handler by loading the data tables from files.

        Parameters
        ----------
        config: DatasetConfig
        store: DataStoreInterface | None
            If provided, the dataset must already be registered.
            If not provided, the dataset must not be registered and the file path must be
            available via the DatasetConfig.

        Returns
        -------
        DatasetSchemaHandlerBase
        """

    @abc.abstractmethod
    def check_consistency(self, missing_dimension_associations: dict[str, DataFrame]) -> None:
        """
        Check all data consistencies, including data columns, dataset to dimension records, and time
        """

    @abc.abstractmethod
    def check_time_consistency(self):
        """Check the time consistency of the dataset."""

    @abc.abstractmethod
    def _get_load_data_table(self) -> DataFrame:
        """Return the full load data table."""

    def _make_actual_dimension_association_table_from_data(self) -> DataFrame:
        return self._remove_non_dimension_columns(self._get_load_data_table()).distinct()

    def _make_expected_dimension_association_table_from_records(
        self, dimension_types: Iterable[DimensionType], context: ScratchDirContext
    ) -> DataFrame:
        """Return a dataframe containing one row for each unique dimension combination except time.
        Use dimensions in the dataset's dimension records.
        """
        data: dict[str, list[str]] = {}
        for dim_type in dimension_types:
            dim = self._config.get_dimension_with_records(dim_type)
            if dim is not None:
                data[dim_type.value] = list(dim.get_unique_ids())

        if not data:
            msg = "Bug: did not find any dimension records"
            raise Exception(msg)
        return create_dataframe_from_product(data, context)

    @track_timing(timer_stats_collector)
    def _check_dimension_associations(
        self, missing_dimension_associations: dict[str, DataFrame]
    ) -> None:
        """Check that a cross-join of dimension records is present, unless explicitly excepted."""
        logger.info("Check dimension associations")
        dsgrid_config = DsgridRuntimeConfig.load()
        scratch_dir = dsgrid_config.get_scratch_dir()
        with ScratchDirContext(scratch_dir) as context:
            assoc_by_records = self._make_expected_dimension_association_table_from_records(
                [x for x in DimensionType if x != DimensionType.TIME], context
            )
            assoc_by_data = self._make_actual_dimension_association_table_from_data()
            # This first check is redundant with the checks below. But, it is significantly
            # easier for users to debug.
            for column in assoc_by_records.columns:
                expected = get_unique_values(assoc_by_records, column)
                actual = get_unique_values(assoc_by_data, column)
                if actual != expected:
                    missing = sorted(expected.difference(actual))
                    extra = sorted(actual.difference(expected))
                    num_matching = len(actual.intersection(expected))
                    msg = (
                        f"Dataset records for dimension type {column} do not match expected "
                        f"values. {missing=} {extra=} {num_matching=}"
                    )
                    raise DSGInvalidDataset(msg)

            required_assoc = assoc_by_records
            if missing_dimension_associations:
                for missing_df in missing_dimension_associations.values():
                    required_assoc = filter_out_expected_missing_associations(
                        required_assoc, missing_df
                    )

            cols = sorted(required_assoc.columns)
            diff = except_all(required_assoc.select(*cols), assoc_by_data.select(*cols))
            cache(diff)
            try:
                if not is_dataframe_empty(diff):
                    handle_dimension_association_errors(diff, assoc_by_data, self.dataset_id)
                logger.info("Successfully checked dataset dimension associations")
            finally:
                unpersist(diff)

    def make_mapped_dimension_association_table(self, context: ScratchDirContext) -> DataFrame:
        """Return a dataframe containing one row for each unique dimension combination except time.
        Use mapped dimensions.
        """
        assoc_df = self._make_actual_dimension_association_table_from_data()
        mapping_plan = self.build_default_dataset_mapping_plan()
        with DatasetMappingManager(self.dataset_id, mapping_plan, context) as mapping_manager:
            df = (
                self._remap_dimension_columns(assoc_df, mapping_manager)
                .drop("fraction")
                .distinct()
            )
        check_for_nulls(df)
        return df

    def remove_expected_missing_mapped_associations(
        self, store: DataStoreInterface, df: DataFrame, context: ScratchDirContext
    ) -> DataFrame:
        """Remove expected missing associations from the full join of expected associations."""
        missing_associations = store.read_missing_associations_tables(
            self._config.model.dataset_id, self._config.model.version
        )
        if not missing_associations:
            return df

        final_df = df
        mapping_plan = self.build_default_dataset_mapping_plan()
        with DatasetMappingManager(self.dataset_id, mapping_plan, context) as mapping_manager:
            for missing_df in missing_associations.values():
                mapped_df = (
                    self._remap_dimension_columns(missing_df, mapping_manager)
                    .drop("fraction")
                    .distinct()
                )
                final_df = filter_out_expected_missing_associations(final_df, mapped_df)
        return final_df

    @abc.abstractmethod
    def filter_data(self, dimensions: list[DimensionSimpleModel], store: DataStoreInterface):
        """Filter the load data by dimensions and rewrite the files.

        dimensions : list[DimensionSimpleModel]
        store : DataStoreInterface
            The data store to use for reading and writing the data.
        """

    @property
    def connection(self) -> Connection | None:
        """Return the active sqlalchemy connection to the registry database."""
        return self._conn

    @property
    def dataset_id(self):
        return self._config.config_id

    @property
    def config(self):
        """Returns the DatasetConfig.

        Returns
        -------
        DatasetConfig

        """
        return self._config

    @abc.abstractmethod
    def make_project_dataframe(self, context, project_config) -> DataFrame:
        """Return a load_data dataframe with dimensions mapped to the project's with filters
        as specified by the QueryContext.

        Parameters
        ----------
        context : QueryContext
        project_config : ProjectConfig

        Returns
        -------
        pyspark.sql.DataFrame

        """

    @abc.abstractmethod
    def make_mapped_dataframe(
        self,
        context: QueryContext,
        time_dimension: TimeDimensionBaseConfig | None = None,
    ) -> DataFrame:
        """Return a load_data dataframe with dimensions mapped as stored in the handler.

        Parameters
        ----------
        context
        time_dimension
            Required if the time dimension is being mapped.
            This should be the destination time dimension.

        """

    @track_timing(timer_stats_collector)
    def _check_dataset_time_consistency(self, load_data_df: DataFrame):
        """Check dataset time consistency such that:
        1. time range(s) match time config record;
        2. all dimension combinations return the same set of time range(s).

        Callers must ensure that the dataset has a time dimension.
        """
        if os.environ.get("__DSGRID_SKIP_CHECK_DATASET_TIME_CONSISTENCY__"):
            logger.warning("Skip dataset time consistency checks.")
            return

        logger.info("Check dataset time consistency.")
        time_dim = self._config.get_time_dimension()
        assert time_dim is not None, "time cannot be checked if the dataset has no time dimension"
        time_cols = self._get_time_dimension_columns()
        time_dim.check_dataset_time_consistency(load_data_df, time_cols)
        if not isinstance(time_dim, NoOpTimeDimensionConfig):
            self._check_dataset_time_consistency_by_time_array(time_cols, load_data_df)
        self._check_model_year_time_consistency(load_data_df)

    @track_timing(timer_stats_collector)
    def _check_dataset_time_consistency_with_chronify(self):
        """Check dataset time consistency such that:
        1. time range(s) match time config record;
        2. all dimension combinations return the same set of time range(s).

        Callers must ensure that the dataset has a time dimension.
        """
        if os.environ.get("__DSGRID_SKIP_CHECK_DATASET_TIME_CONSISTENCY__"):
            logger.warning("Skip dataset time consistency checks.")
            return

        logger.info("Check dataset time consistency.")
        assert isinstance(self._config.model.data_layout, UserDataLayout)
        file_schema = self._config.model.data_layout.data_file
        load_data_df = read_data_file(file_schema)
        chronify_schema = self._get_chronify_schema(load_data_df)

        data_file_path = Path(file_schema.path)
        if data_file_path.suffix == ".parquet" or not use_duckdb():
            scratch_dir = DsgridRuntimeConfig.load().get_scratch_dir()
            with ScratchDirContext(scratch_dir) as context:
                if data_file_path.suffix == ".csv":
                    # This is a workaround for time zone issues between Spark, Pandas,
                    # and Chronify when reading CSV files.
                    # Chronify can ingest them correctly when we go to Parquet first.
                    # This is really only a test issue because normal dsgrid users will not
                    # use Spark with CSV data files.
                    src_path = context.get_temp_filename(suffix=".parquet")
                    write_dataframe(load_data_df, src_path)
                else:
                    src_path = data_file_path
                store_file = context.get_temp_filename(suffix=".db")
                with create_store(store_file) as store:
                    # This performs all of the checks.
                    store.create_view_from_parquet(src_path, chronify_schema)
                    store.drop_view(chronify_schema.name)
        else:
            # For CSV and JSON files, use in-memory store with ingest_table.
            # This avoids the complexity of converting to parquet.
            with create_in_memory_store() as store:
                # ingest_table performs all of the time checks.
                store.ingest_table(load_data_df.toPandas(), chronify_schema)
                store.drop_table(chronify_schema.name)

        self._check_model_year_time_consistency(load_data_df)

    def _get_chronify_schema(self, df: DataFrame):
        time_dim = self._config.get_dimension(DimensionType.TIME)
        time_cols = time_dim.get_load_data_time_columns()
        time_array_id_columns = [
            x
            for x in df.columns
            # If there are multiple weather years:
            #   - that are continuous, weather year needs to be excluded (one overall range).
            #   - that are not continuous, weather year needs to be included and chronify
            #     needs additional support. TODO: issue #340
            if x != DimensionType.WEATHER_YEAR.value
            and x
            in set(df.columns).difference(time_cols).difference(self._config.get_value_columns())
        ]
        if self._config.get_value_format() == ValueFormat.PIVOTED:
            # We can ignore all pivoted columns but one for time checking.
            # Looking at the rest would be redundant.
            value_column = next(iter(self._config.get_pivoted_dimension_columns()))
        else:
            value_column = VALUE_COLUMN
        return chronify.TableSchema(
            name=make_temp_view_name(),
            time_config=time_dim.to_chronify(),
            time_array_id_columns=time_array_id_columns,
            value_column=value_column,
        )

    def _check_model_year_time_consistency(self, df: DataFrame):
        time_dim = self._config.get_dimension(DimensionType.TIME)
        if self._config.model.dataset_type == InputDatasetType.HISTORICAL and isinstance(
            time_dim, AnnualTimeDimensionConfig
        ):
            annual_cols = time_dim.get_load_data_time_columns()
            assert len(annual_cols) == 1
            annual_col = annual_cols[0]
            check_historical_annual_time_model_year_consistency(
                df, annual_col, DimensionType.MODEL_YEAR.value
            )

    @track_timing(timer_stats_collector)
    def _check_dataset_time_consistency_by_time_array(self, time_cols, load_data_df):
        """Check that each unique time array has the same timestamps."""
        logger.info("Check dataset time consistency by time array.")
        unique_array_cols = set(DimensionType.get_allowed_dimension_column_names()).intersection(
            load_data_df.columns
        )
        counts = load_data_df.groupBy(*time_cols).count().select("count")
        distinct_counts = counts.select("count").distinct().collect()
        if len(distinct_counts) != 1:
            msg = (
                "All time arrays must be repeated the same number of times: "
                f"unique timestamp repeats = {len(distinct_counts)}"
            )
            raise DSGInvalidDataset(msg)
        ta_counts = load_data_df.groupBy(*unique_array_cols).count().select("count")
        distinct_ta_counts = ta_counts.select("count").distinct().collect()
        if len(distinct_ta_counts) != 1:
            msg = (
                "All combinations of non-time dimensions must have the same time array length: "
                f"unique time array lengths = {len(distinct_ta_counts)}"
            )
            raise DSGInvalidDataset(msg)

    def _check_load_data_unpivoted_value_column(self, df):
        logger.info("Check load data unpivoted columns.")
        if VALUE_COLUMN not in df.columns:
            msg = f"value_column={VALUE_COLUMN} is not in columns={df.columns}"
            raise DSGInvalidDataset(msg)

    def _convert_units(
        self,
        df: DataFrame,
        project_metric_records: DataFrame,
        mapping_manager: DatasetMappingManager,
    ):
        if not self._config.model.enable_unit_conversion:
            return df

        op = mapping_manager.plan.convert_units_op
        if mapping_manager.has_completed_operation(op):
            return df

        # Note that a dataset could have the same dimension record IDs as the project,
        # no mappings, but then still have different units.
        mapping_records = None
        for ref in self._mapping_references:
            dim_type = ref.from_dimension_type
            if dim_type == DimensionType.METRIC:
                mapping_records = self._dimension_mapping_mgr.get_by_id(
                    ref.mapping_id, version=ref.version, conn=self.connection
                ).get_records_dataframe()
                break

        dataset_dim = self._config.get_dimension_with_records(DimensionType.METRIC)
        dataset_records = dataset_dim.get_records_dataframe()
        df = convert_units_unpivoted(
            df,
            DimensionType.METRIC.value,
            dataset_records,
            mapping_records,
            project_metric_records,
        )
        if op.persist:
            df = mapping_manager.persist_table(df, op)
        return df

    def _finalize_table(self, context: QueryContext, df: DataFrame, project_config: ProjectConfig):
        # TODO: remove ProjectConfig so that dataset queries can use this.
        # Issue #370
        table_handler = make_table_format_handler(
            self._config.get_value_format(),
            project_config,
            dataset_id=self.dataset_id,
        )

        time_dim = project_config.get_base_dimension(DimensionType.TIME)
        context.set_dataset_metadata(
            self.dataset_id,
            context.model.result.column_type,
            project_config.get_load_data_time_columns(time_dim.model.name),
        )

        if context.model.result.column_type == ColumnType.DIMENSION_NAMES:
            df = table_handler.convert_columns_to_query_names(
                df, self._config.model.dataset_id, context
            )

        return df

    @staticmethod
    def _get_pivoted_column_name(
        context: QueryContext, pivoted_dimension_type: DimensionType, project_config
    ):
        match context.model.result.column_type:
            case ColumnType.DIMENSION_NAMES:
                pivoted_column_name = project_config.get_base_dimension(
                    pivoted_dimension_type
                ).model.name
            case ColumnType.DIMENSION_TYPES:
                pivoted_column_name = pivoted_dimension_type.value
            case _:
                msg = str(context.model.result.column_type)
                raise NotImplementedError(msg)

        return pivoted_column_name

    def _get_dataset_to_project_mapping_records(self, dimension_type: DimensionType):
        config = self._get_dataset_to_project_mapping_config(dimension_type)
        if config is None:
            return config
        return config.get_records_dataframe()

    def _get_dataset_to_project_mapping_config(self, dimension_type: DimensionType):
        ref = self._get_dataset_to_project_mapping_reference(dimension_type)
        if ref is None:
            return ref
        return self._dimension_mapping_mgr.get_by_id(
            ref.mapping_id, version=ref.version, conn=self.connection
        )

    def _get_dataset_to_project_mapping_reference(self, dimension_type: DimensionType):
        for ref in self._mapping_references:
            if ref.from_dimension_type == dimension_type:
                return ref
        return

    def _get_mapping_to_dimension(
        self, dimension_type: DimensionType
    ) -> DimensionBaseConfig | None:
        ref = self._get_dataset_to_project_mapping_reference(dimension_type)
        if ref is None:
            return None
        config = self._dimension_mapping_mgr.get_by_id(ref.mapping_id, conn=self._conn)
        return self._dimension_mgr.get_by_id(
            config.model.to_dimension.dimension_id, conn=self._conn
        )

    def _get_project_metric_records(self, project_config: ProjectConfig) -> DataFrame:
        metric_dim_query_name = getattr(
            project_config.get_dataset_base_dimension_names(self._config.model.dataset_id),
            DimensionType.METRIC.value,
        )
        if metric_dim_query_name is None:
            # This is a workaround for dsgrid projects created before the field
            # base_dimension_names was added to InputDatasetModel.
            metric_dims = project_config.list_base_dimensions(dimension_type=DimensionType.METRIC)
            if len(metric_dims) > 1:
                msg = (
                    "The dataset's base_dimension_names value is not set and "
                    "there are multiple metric dimensions in the project. Please re-register the "
                    f"dataset with dataset_id={self._config.model.dataset_id}."
                )
                raise DSGInvalidDataset(msg)
            metric_dim_query_name = metric_dims[0].model.name
        return project_config.get_dimension_records(metric_dim_query_name)

    def _get_time_dimension_columns(self):
        time_dim = self._config.get_dimension(DimensionType.TIME)
        time_cols = time_dim.get_load_data_time_columns()
        return time_cols

    def _iter_dataset_record_ids(self, context: QueryContext):
        for dim_type, project_record_ids in context.get_record_ids().items():
            dataset_mapping = self._get_dataset_to_project_mapping_records(dim_type)
            if dataset_mapping is None:
                dataset_record_ids = project_record_ids
            else:
                dataset_record_ids = (
                    join(
                        dataset_mapping.withColumnRenamed("from_id", "dataset_record_id"),
                        project_record_ids,
                        "to_id",
                        "id",
                    )
                    .select("dataset_record_id")
                    .withColumnRenamed("dataset_record_id", "id")
                    .distinct()
                )
            yield dim_type, dataset_record_ids

    @staticmethod
    def _list_dimension_columns(df: DataFrame) -> list[str]:
        columns = DimensionType.get_allowed_dimension_column_names()
        return [x for x in df.columns if x in columns]

    def _list_dimension_types_in_load_data(self, df: DataFrame) -> list[DimensionType]:
        dims = [DimensionType(x) for x in DatasetSchemaHandlerBase._list_dimension_columns(df)]
        if self._config.get_value_format() == ValueFormat.PIVOTED:
            pivoted_type = self._config.get_pivoted_dimension_type()
            assert pivoted_type is not None
            dims.append(pivoted_type)
        return dims

    def _prefilter_pivoted_dimensions(self, context: QueryContext, df):
        for dim_type, dataset_record_ids in self._iter_dataset_record_ids(context):
            if dim_type == self._config.get_pivoted_dimension_type():
                # Drop columns that don't match requested project record IDs.
                cols_to_keep = {x.id for x in dataset_record_ids.collect()}
                cols_to_drop = set(self._config.get_pivoted_dimension_columns()).difference(
                    cols_to_keep
                )
                if cols_to_drop:
                    df = df.drop(*cols_to_drop)

        return df

    def _prefilter_stacked_dimensions(self, context: QueryContext, df):
        for dim_type, dataset_record_ids in self._iter_dataset_record_ids(context):
            # Drop rows that don't match requested project record IDs.
            tmp = dataset_record_ids.withColumnRenamed("id", "dataset_record_id")
            if dim_type.value not in df.columns:
                # This dimensions is stored in another table (e.g., lookup or load_data)
                continue
            df = join(df, tmp, dim_type.value, "dataset_record_id").drop("dataset_record_id")

        return df

    def _prefilter_time_dimension(self, context: QueryContext, df):
        # TODO #196:
        return df

    def build_default_dataset_mapping_plan(self) -> DatasetMappingPlan:
        """Build a default mapping order of dimensions to a project."""
        mappings: list[MapOperation] = []
        for ref in self._mapping_references:
            config = self._dimension_mapping_mgr.get_by_id(ref.mapping_id, conn=self.connection)
            dim = self._dimension_mgr.get_by_id(
                config.model.to_dimension.dimension_id, conn=self.connection
            )
            mappings.append(
                MapOperation(
                    name=dim.model.name,
                    mapping_reference=ref,
                )
            )

        return DatasetMappingPlan(dataset_id=self._config.model.dataset_id, mappings=mappings)

    def check_dataset_mapping_plan(
        self, mapping_plan: DatasetMappingPlan, project_config: ProjectConfig
    ) -> None:
        """Check that a user-defined mapping plan is valid."""
        req_dimensions: dict[DimensionType, DimensionMappingReferenceModel] = {}
        actual_mapping_dims: dict[DimensionType, str] = {}

        for ref in self._mapping_references:
            assert ref.to_dimension_type not in req_dimensions
            req_dimensions[ref.to_dimension_type] = ref

        dataset_id = mapping_plan.dataset_id
        indexes_to_remove: list[int] = []
        for i, mapping in enumerate(mapping_plan.mappings):
            to_dim = project_config.get_dimension(mapping.name)
            if to_dim.model.dimension_type == DimensionType.TIME:
                msg = (
                    f"DatasetMappingPlan for {dataset_id=} is invalid because specification "
                    f"of the time dimension is not supported: {mapping.name}"
                )
                raise DSGInvalidDimensionMapping(msg)
            if to_dim.model.dimension_type in actual_mapping_dims:
                msg = (
                    f"DatasetMappingPlan for {dataset_id=} is invalid because it can only "
                    f"support mapping one dimension for a given dimension type. "
                    f"type={to_dim.model.dimension_type} "
                    f"first={actual_mapping_dims[to_dim.model.dimension_type]} "
                    f"second={mapping.name}"
                )
                raise DSGInvalidDimensionMapping(msg)

            from_dim = self._config.get_dimension(to_dim.model.dimension_type)
            supp_dim_names = {
                x.model.name
                for x in project_config.list_supplemental_dimensions(to_dim.model.dimension_type)
            }
            if mapping.name in supp_dim_names:
                # This could be useful if we wanted to use DatasetMappingPlan for mapping
                # a single dataset to a project's dimensions without being concerned about
                # aggregrations. As it stands, we can are only using this within our
                # project query process. We need much more handling to make that work.
                msg = (
                    "DatasetMappingPlan for {dataset_id=} is invalid because it specifies "
                    f"a supplemental dimension: {mapping.name}"
                )
            elif to_dim.model.dimension_type not in req_dimensions:
                msg = (
                    f"DatasetMappingPlan for {dataset_id=} is invalid because there is no "
                    f"dataset-to-project-base mapping defined for {to_dim.model.label}"
                )
                raise DSGInvalidDimensionMapping(msg)

            ref = req_dimensions[to_dim.model.dimension_type]
            mapping_config = self._dimension_mapping_mgr.get_by_id(
                ref.mapping_id, version=ref.version, conn=self.connection
            )
            if (
                from_dim.model.dimension_id == mapping_config.model.from_dimension.dimension_id
                and to_dim.model.dimension_id == mapping_config.model.to_dimension.dimension_id
            ):
                mapping.mapping_reference = ref
                actual_mapping_dims[to_dim.model.dimension_type] = mapping.name

        for index in indexes_to_remove:
            mapping_plan.mappings.pop(index)

        if diff_dims := set(req_dimensions.keys()).difference(actual_mapping_dims.keys()):
            req = sorted((x.value for x in req_dimensions))
            act = sorted((x.value for x in actual_mapping_dims))
            diff = sorted((x.value for x in diff_dims))
            msg = (
                "If a mapping order is specified for a dataset, it must include all "
                "dimension types that require mappings to the project base dimension.\n"
                f"Required dimension types: {req}\nActual dimension types: {act}\n"
                f"Difference: {diff}"
            )
            raise DSGInvalidDimensionMapping(msg)

    def _remap_dimension_columns(
        self,
        df: DataFrame,
        mapping_manager: DatasetMappingManager,
        filtered_records: dict[DimensionType, DataFrame] | None = None,
    ) -> DataFrame:
        """Map the table's dimensions according to the plan.

        Parameters
        ----------
        df
            The dataframe to map.
        mapping_manager
            Manages checkpointing and order of the mapping operations.
        filtered_records
            If not None, use these records to filter the table.
            If None, do not persist any intermediate tables.
            If not None, use this context to persist intermediate tables if required.
        """
        completed_operations = mapping_manager.get_completed_mapping_operations()
        for dim_mapping in mapping_manager.plan.mappings:
            if dim_mapping.name in completed_operations:
                logger.info(
                    "Skip mapping operation %s because the result exists in a checkpointed file.",
                    dim_mapping.name,
                )
                continue
            assert dim_mapping.mapping_reference is not None
            ref = dim_mapping.mapping_reference
            dim_type = ref.from_dimension_type
            column = dim_type.value
            mapping_config = self._dimension_mapping_mgr.get_by_id(
                ref.mapping_id, version=ref.version, conn=self.connection
            )
            logger.info(
                "Mapping dimension type %s mapping_type=%s",
                dim_type,
                mapping_config.model.mapping_type,
            )
            records = mapping_config.get_records_dataframe()
            if filtered_records is not None and dim_type in filtered_records:
                records = join(records, filtered_records[dim_type], "to_id", "id").drop("id")

            if is_noop_mapping(records):
                logger.info("Skip no-op mapping %s.", ref.mapping_id)
                continue
            if column in df.columns:
                persisted_file: Path | None = None
                df = map_stacked_dimension(df, records, column)
                df, persisted_file = repartition_if_needed_by_mapping(
                    df,
                    mapping_config.model.mapping_type,
                    mapping_manager.scratch_dir_context,
                    repartition=dim_mapping.handle_data_skew,
                )
                if dim_mapping.persist and persisted_file is None:
                    mapping_manager.persist_table(df, dim_mapping)
                if persisted_file is not None:
                    mapping_manager.save_checkpoint(persisted_file, dim_mapping)

        return df

    def _apply_fraction(
        self,
        df,
        value_columns,
        mapping_manager: DatasetMappingManager,
        agg_func=None,
    ):
        op = mapping_manager.plan.apply_fraction_op
        if "fraction" not in df.columns:
            return df
        if mapping_manager.has_completed_operation(op):
            return df
        agg_func = agg_func or F.sum
        # Maintain column order.
        agg_ops = [
            agg_func(F.col(x) * F.col("fraction")).alias(x)
            for x in [y for y in df.columns if y in value_columns]
        ]
        gcols = set(df.columns) - value_columns - {"fraction"}
        df = df.groupBy(*ordered_subset_columns(df, gcols)).agg(*agg_ops)
        df = df.drop("fraction")
        if op.persist:
            df = mapping_manager.persist_table(df, op)
        return df

    @track_timing(timer_stats_collector)
    def _convert_time_dimension(
        self,
        load_data_df: DataFrame,
        to_time_dim: TimeDimensionBaseConfig,
        value_column: str,
        mapping_manager: DatasetMappingManager,
        wrap_time_allowed: bool,
        time_based_data_adjustment: TimeBasedDataAdjustmentModel,
        to_geo_dim: DimensionBaseConfigWithFiles | None = None,
    ):
        op = mapping_manager.plan.map_time_op
        if mapping_manager.has_completed_operation(op):
            return load_data_df
        self._validate_daylight_saving_adjustment(time_based_data_adjustment)
        time_dim = self._config.get_time_dimension()
        assert time_dim is not None
        if time_dim.model.is_time_zone_required_in_geography():
            if self._config.model.use_project_geography_time_zone:
                if to_geo_dim is None:
                    msg = "Bug: to_geo_dim must be provided if time zone is required in geography."
                    raise Exception(msg)
                logger.info("Add time zone from project geography dimension.")
                geography_dim = to_geo_dim
            else:
                logger.info("Add time zone from dataset geography dimension.")
                geography_dim = self._config.get_dimension(DimensionType.GEOGRAPHY)
            load_data_df = add_time_zone(load_data_df, geography_dim)

        if isinstance(time_dim, AnnualTimeDimensionConfig):
            if not isinstance(to_time_dim, DateTimeDimensionConfig):
                msg = f"Annual time can only be mapped to DateTime: {to_time_dim.model.time_type}"
                raise NotImplementedError(msg)

            return map_annual_time_to_date_time(
                load_data_df,
                time_dim,
                to_time_dim,
                {value_column},
            )

        config = dsgrid.runtime_config
        if not time_dim.supports_chronify():
            # annual time is returned above
            # no mapping for no-op
            assert isinstance(
                time_dim, NoOpTimeDimensionConfig
            ), "Only NoOp and AnnualTimeDimensionConfig do not currently support Chronify"
            return load_data_df
        match (config.backend_engine, config.use_hive_metastore):
            case (BackendEngine.SPARK, True):
                table_name = make_temp_view_name()
                load_data_df = map_time_dimension_with_chronify_spark_hive(
                    df=save_to_warehouse(load_data_df, table_name),
                    table_name=table_name,
                    value_column=value_column,
                    from_time_dim=time_dim,
                    to_time_dim=to_time_dim,
                    scratch_dir_context=mapping_manager.scratch_dir_context,
                    time_based_data_adjustment=time_based_data_adjustment,
                    wrap_time_allowed=wrap_time_allowed,
                )

            case (BackendEngine.SPARK, False):
                filename = persist_table(
                    load_data_df,
                    mapping_manager.scratch_dir_context,
                    tag="query before time mapping",
                )
                load_data_df = map_time_dimension_with_chronify_spark_path(
                    df=read_dataframe(filename),
                    filename=filename,
                    value_column=value_column,
                    from_time_dim=time_dim,
                    to_time_dim=to_time_dim,
                    scratch_dir_context=mapping_manager.scratch_dir_context,
                    time_based_data_adjustment=time_based_data_adjustment,
                    wrap_time_allowed=wrap_time_allowed,
                )
            case (BackendEngine.DUCKDB, _):
                load_data_df = map_time_dimension_with_chronify_duckdb(
                    df=load_data_df,
                    value_column=value_column,
                    from_time_dim=time_dim,
                    to_time_dim=to_time_dim,
                    scratch_dir_context=mapping_manager.scratch_dir_context,
                    time_based_data_adjustment=time_based_data_adjustment,
                    wrap_time_allowed=wrap_time_allowed,
                )

        if time_dim.model.is_time_zone_required_in_geography():
            load_data_df = load_data_df.drop("time_zone")

        if op.persist:
            load_data_df = mapping_manager.persist_table(load_data_df, op)
        return load_data_df

    def _validate_daylight_saving_adjustment(self, time_based_data_adjustment):
        if (
            time_based_data_adjustment.daylight_saving_adjustment
            == DaylightSavingAdjustmentModel()
        ):
            return
        time_dim = self._config.get_time_dimension()
        if not isinstance(time_dim, IndexTimeDimensionConfig):
            assert time_dim is not None
            msg = f"time_based_data_adjustment.daylight_saving_adjustment does not apply to {time_dim.model.time_type=} time type, it applies to INDEX time type only."
            logger.warning(msg)

    def _remove_non_dimension_columns(self, df: DataFrame) -> DataFrame:
        allowed_columns = self._list_dimension_columns(df)
        return df.select(*allowed_columns)<|MERGE_RESOLUTION|>--- conflicted
+++ resolved
@@ -75,10 +75,7 @@
 from dsgrid.utils.spark import (
     check_for_nulls,
     create_dataframe_from_product,
-<<<<<<< HEAD
-=======
     get_unique_values,
->>>>>>> 8c4bc833
     persist_table,
     read_dataframe,
     save_to_warehouse,

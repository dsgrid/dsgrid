"""Standard dimension classes for dsgrid"""

from typing import Optional, Union

from pydantic import Field
from pydantic import validator
from sqlalchemy import (
    Column,
    Boolean,
    String,
    ForeignKey,
    Table,
    select,
    text,  # Integer, Text, DateTime,
)
from sqlalchemy.orm import relationship
from sqlalchemy import create_engine
from sqlalchemy.orm import sessionmaker

from dsgrid.config.dimensions import TimeDimensionModel
from dsgrid.dimension.base_models import (
    MetricDimensionBaseModel,
    GeographyDimensionBaseModel,
    DataSourceDimensionBaseModel,
    ModelYearDimensionBaseModel,
    ScenarioDimensionBaseModel,
    SectorDimensionBaseModel,
    SubsectorDimensionBaseModel,
    WeatherYearDimensionBaseModel,
)

<<<<<<< HEAD
=======
BaseOrm = declarative_base()


metric_model_association = Table(
    "metric_model",
    BaseOrm.metadata,
    Column("metric", String(255), ForeignKey("Metric.id")),
    Column("data_source", String(255), ForeignKey("DataSource.id")),
)


model_subsector_association = Table(
    "model_subsector",
    BaseOrm.metadata,
    Column("data_source", String(255), ForeignKey("DataSource.id")),
    Column("subsector", String(255), ForeignKey("Subsector.id")),
)


subsector_sector_association = Table(
    "subsector_sector",
    BaseOrm.metadata,
    Column("subsector", String(255), ForeignKey("Subsector.id")),
    Column("sector", String(255), ForeignKey("Sector.id")),
)

>>>>>>> 3ab1f8c9

# ---------------------------
# GEOGRAPHIC DIMENSIONS
# ---------------------------
class CensusDivision(GeographyDimensionBaseModel):
    """Census Region attributes"""


class CensusRegion(GeographyDimensionBaseModel):
    """Census Region attributes"""


class State(GeographyDimensionBaseModel):
    """State attributes"""

    is_conus: bool
    census_division: str = ""
    census_region: str = ""


class County(GeographyDimensionBaseModel):
    """County attributes"""

    state: str


# ---------------------------
# SECTOR DIMENSIONS
# ---------------------------
class Sector(SectorDimensionBaseModel):
    """Sector attributes"""

    category: Optional[str] = Field(
        title="sector",
        description="Sector dimension",
        default="",
    )


# ---------------------------
# SUBSECTOR DIMENSIONS
# ---------------------------
class Subsector(SubsectorDimensionBaseModel):
    """Subsector attributes"""

    # NOTE: making sector optional for now, we may remove because it should be
    #   handled in the association tables
    sector: Optional[str] = Field(
        default="",
    )
    abbr: Optional[str] = Field(
        default="",
    )

    @validator("abbr", pre=True)
    def validate_abbr(cls, value: Union[str, None]) -> str:
        return value or ""


# ---------------------------
# METRIC DIMENSIONS
# ---------------------------
class EnergyEndUse(MetricDimensionBaseModel):
    """Energy Demand End Use attributes"""

    fuel_id: str
    unit: str


<<<<<<< HEAD
# TODO: @DT are these needed?
=======
class EnergyEndUseOrm(BaseOrm):
    __tablename__ = "EnergyEndUse"

    id = Column(String(255), primary_key=True, nullable=False)
    name = Column(String(255), nullable=False)
    unit = Column(String(255), nullable=False)
    fuel_id = Column(String(255), nullable=False)


class EnergyServiceEndUse(MetricDimensionBaseModel):
    """Energy Service Demand End Use attributes"""

    unit: str


class EnergyServiceEndUseOrm(BaseOrm):
    __tablename__ = "EnergyServiceEndUse"

    id = Column(String(255), primary_key=True, nullable=False)
    name = Column(String(255), nullable=False)
    unit = Column(String(255), nullable=False)


class Population(MetricDimensionBaseModel):
    """Population attributes"""

    unit: str


class PopulationOrm(BaseOrm):
    __tablename__ = "Population"

    id = Column(String(255), primary_key=True, nullable=False)
    name = Column(String(255), nullable=False)
    unit = Column(String(255), nullable=False)


class Stock(MetricDimensionBaseModel):
    """Stock attributes - includes GDP, building stock, equipment"""

    unit: str


class StockOrm(BaseOrm):
    __tablename__ = "Stock"

    id = Column(String(255), primary_key=True, nullable=False)
    name = Column(String(255), nullable=False)
    unit = Column(String(255), nullable=False)


class EnergyEfficiency(MetricDimensionBaseModel):
    """Energy Efficiency of building stock or equipment"""

    unit: str


class EnergyEfficiencyOrm(BaseOrm):
    __tablename__ = "EnergyEfficiency"

    id = Column(String(255), primary_key=True, nullable=False)
    name = Column(String(255), nullable=False)
    unit = Column(String(255), nullable=False)


>>>>>>> 3ab1f8c9
# ---------------------------
# TIME DIMENSIONS
# ---------------------------
class Time(TimeDimensionModel):
    """Time attributes"""


class Timezone(TimeDimensionModel):
    """Timezone attributes"""


class DayType(TimeDimensionModel):
    """Day Type attributes"""


class Season(TimeDimensionModel):
    """Season attributes"""


# ---------------------------
# OTHER DIMENSIONS
# ---------------------------
class WeatherYear(WeatherYearDimensionBaseModel):
    """Weather Year attributes"""


class ModelYear(ModelYearDimensionBaseModel):
    """Model Year attributes"""


class DataSource(DataSourceDimensionBaseModel):
    """DataSource attributes"""


<<<<<<< HEAD
=======
class DataSourceOrm(BaseOrm):
    __tablename__ = "DataSource"

    id = Column(String(255), primary_key=True, nullable=False)
    name = Column(String(255), nullable=False)

    subsector = relationship(
        "SubsectorOrm",
        secondary=model_subsector_association,
        back_populates="model",
    )


>>>>>>> 3ab1f8c9
class Scenario(ScenarioDimensionBaseModel):
    """Scenario attributes"""<|MERGE_RESOLUTION|>--- conflicted
+++ resolved
@@ -29,8 +29,6 @@
     WeatherYearDimensionBaseModel,
 )
 
-<<<<<<< HEAD
-=======
 BaseOrm = declarative_base()
 
 
@@ -57,8 +55,6 @@
     Column("sector", String(255), ForeignKey("Sector.id")),
 )
 
->>>>>>> 3ab1f8c9
-
 # ---------------------------
 # GEOGRAPHIC DIMENSIONS
 # ---------------------------
@@ -127,9 +123,6 @@
     unit: str
 
 
-<<<<<<< HEAD
-# TODO: @DT are these needed?
-=======
 class EnergyEndUseOrm(BaseOrm):
     __tablename__ = "EnergyEndUse"
 
@@ -195,7 +188,6 @@
     unit = Column(String(255), nullable=False)
 
 
->>>>>>> 3ab1f8c9
 # ---------------------------
 # TIME DIMENSIONS
 # ---------------------------
@@ -230,8 +222,6 @@
     """DataSource attributes"""
 
 
-<<<<<<< HEAD
-=======
 class DataSourceOrm(BaseOrm):
     __tablename__ = "DataSource"
 
@@ -245,6 +235,5 @@
     )
 
 
->>>>>>> 3ab1f8c9
 class Scenario(ScenarioDimensionBaseModel):
     """Scenario attributes"""
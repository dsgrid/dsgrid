--- conflicted
+++ resolved
@@ -5,14 +5,9 @@
 import shutil
 from pathlib import Path
 from typing import Optional
-
-<<<<<<< HEAD
-=======
-from pyspark.sql import SparkSession
 from semver import VersionInfo
 from sqlalchemy import Connection
 
->>>>>>> 343b4deb
 from dsgrid.common import VALUE_COLUMN
 from dsgrid.config.project_config import ProjectConfig
 from dsgrid.dataset.dataset import Dataset
@@ -30,13 +25,10 @@
     DatasetConstructionMethod,
     ColumnType,
 )
-<<<<<<< HEAD
+from dsgrid.utils.files import compute_hash
 from dsgrid.spark.functions import (
     is_dataframe_empty,
 )
-=======
-from dsgrid.utils.files import compute_hash
->>>>>>> 343b4deb
 from dsgrid.utils.scratch_dir_context import ScratchDirContext
 from dsgrid.utils.spark import (
     read_dataframe,

--- conflicted
+++ resolved
@@ -172,11 +172,7 @@
         ]
 
 
-<<<<<<< HEAD
 class ReportType(str, Enum):
-=======
-class ReportType(str, enum.Enum):
->>>>>>> dfe57779
     """Pre-defined reports"""
 
     PEAK_LOAD = "peak_load"
@@ -187,16 +183,6 @@
     inputs: Any = None
 
 
-<<<<<<< HEAD
-=======
-class TableFormatType(str, enum.Enum):
-    """Table format types"""
-
-    PIVOTED = "pivoted"
-    LONG = "long"
-
-
->>>>>>> dfe57779
 class DimensionMetadataModel(DSGBaseModel):
     """Defines the columns in a table for a dimension."""
 
@@ -301,11 +287,7 @@
     ]
 
 
-<<<<<<< HEAD
 class DatasetType(str, Enum):
-=======
-class DatasetType(str, enum.Enum):
->>>>>>> dfe57779
     """Defines the type of a dataset in a query."""
 
     PROJECTION = "projection"
@@ -313,7 +295,7 @@
     DERIVED = "derived"
 
 
-class DatasetConstructionMethod(str, enum.Enum):
+class DatasetConstructionMethod(str, Enum):
     """Defines the type of construction method for DatasetType.PROJECTION."""
 
     EXPONENTIAL_GROWTH = "exponential_growth"
@@ -345,13 +327,8 @@
     """A dataset with growth rates that can be applied to a standalone dataset."""
 
     dataset_type: Annotated[
-<<<<<<< HEAD
-        Literal[DatasetType.EXPONENTIAL_GROWTH],
-        Field(default=DatasetType.EXPONENTIAL_GROWTH),
-=======
         Literal[DatasetType.PROJECTION],
         Field(default=DatasetType.PROJECTION),
->>>>>>> dfe57779
     ]
     dataset_id: Annotated[str, Field(description="Identifier for the resulting dataset")]
     initial_value_dataset_id: Annotated[str, Field(description="Principal dataset identifier")]

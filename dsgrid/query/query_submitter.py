--- conflicted
+++ resolved
@@ -6,12 +6,8 @@
 from typing import Optional
 from zipfile import ZipFile
 
-<<<<<<< HEAD
-=======
-from pyspark.sql import DataFrame
 from semver import VersionInfo
 
->>>>>>> 343b4deb
 from dsgrid.common import VALUE_COLUMN
 from dsgrid.dataset.dataset_expression_handler import DatasetExpressionHandler, evaluate_expression
 from dsgrid.utils.scratch_dir_context import ScratchDirContext
@@ -23,12 +19,9 @@
 from dsgrid.dsgrid_rc import DsgridRuntimeConfig
 from dsgrid.query.query_context import QueryContext
 from dsgrid.query.report_factory import make_report
-<<<<<<< HEAD
 from dsgrid.spark.functions import pivot
 from dsgrid.spark.types import DataFrame
-=======
 from dsgrid.project import Project
->>>>>>> 343b4deb
 from dsgrid.utils.spark import (
     custom_spark_conf,
     read_dataframe,
@@ -37,11 +30,7 @@
     write_dataframe_and_auto_partition,
 )
 from dsgrid.utils.timing import timer_stats_collector, track_timing
-<<<<<<< HEAD
-from dsgrid.utils.files import delete_if_exists, load_data
-=======
-from dsgrid.utils.files import compute_hash, load_data
->>>>>>> 343b4deb
+from dsgrid.utils.files import delete_if_exists, compute_hash, load_data
 from dsgrid.query.models import (
     ProjectQueryModel,
     ColumnType,
@@ -426,33 +415,22 @@
         tz = self._project.config.get_base_dimension(DimensionType.TIME).get_time_zone()
         scratch_dir = scratch_dir or DsgridRuntimeConfig.load().get_scratch_dir()
         with ScratchDirContext(scratch_dir) as scratch_dir_context:
-<<<<<<< HEAD
-            df, context = self._run_query(
-                scratch_dir_context,
-                model,
-                load_cached_table,
-                persist_intermediate_table=persist_intermediate_table,
-                zip_file=zip_file,
-                force=force,
-            )
-            context.finalize()
-            return df
-=======
             # Ensure that queries that aggregate time reflect the project's time zone instead
             # of the local computer.
             # If any other settings get customized here, handle them in restart_spark()
             # as well. This change won't persist Spark session restarts.
             conf = {} if tz is None else {"spark.sql.session.timeZone": tz.tz_name}
             with custom_spark_conf(conf):
-                return self._run_query(
+                df, context = self._run_query(
                     scratch_dir_context,
                     model,
                     load_cached_table,
                     persist_intermediate_table=persist_intermediate_table,
                     zip_file=zip_file,
                     force=force,
-                )[0]
->>>>>>> 343b4deb
+                )
+                context.finalize()
+                return df
 
 
 class CompositeDatasetQuerySubmitter(ProjectBasedQuerySubmitter):
@@ -483,19 +461,10 @@
         tz = self._project.config.get_base_dimension(DimensionType.TIME).get_time_zone()
         scratch_dir = scratch_dir or DsgridRuntimeConfig.load().get_scratch_dir()
         with ScratchDirContext(scratch_dir) as scratch_dir_context:
-<<<<<<< HEAD
-            df, context = self._run_query(
-                scratch_dir_context,
-                model,
-                load_cached_table,
-                persist_intermediate_table,
-                force=force,
-            )
-            self._save_composite_dataset(context, df, not persist_intermediate_table)
-            context.finalize()
-=======
-            # Refer to the comment in ProjectQuerySubmitter.submit for an explanation or if
-            # you add a new customization.
+            # Ensure that queries that aggregate time reflect the project's time zone instead
+            # of the local computer.
+            # If any other settings get customized here, handle them in restart_spark()
+            # as well. This change won't persist Spark session restarts.
             conf = {} if tz is None else {"spark.sql.session.timeZone": tz.tz_name}
             with custom_spark_conf(conf):
                 df, context = self._run_query(
@@ -506,7 +475,7 @@
                     force=force,
                 )
                 self._save_composite_dataset(context, df, not persist_intermediate_table)
->>>>>>> 343b4deb
+                context.finalize()
 
     @track_timing(timer_stats_collector)
     def submit(
@@ -527,16 +496,12 @@
         with ScratchDirContext(scratch_dir) as scratch_dir_context:
             context = QueryContext(query, scratch_dir_context)
             df, context.metadata = self._read_dataset(query.dataset_id)
-<<<<<<< HEAD
-            self._process_aggregations_and_save(df, context, repartition=False)
-            context.finalize()
-=======
             # Refer to the comment in ProjectQuerySubmitter.submit for an explanation or if
             # you add a new customization.
             conf = {} if tz is None else {"spark.sql.session.timeZone": tz.tz_name}
             with custom_spark_conf(conf):
                 self._process_aggregations_and_save(df, context, repartition=False)
->>>>>>> 343b4deb
+            context.finalize()
 
     def _load_composite_dataset_query(self, dataset_id):
         filename = self._composite_datasets_dir() / dataset_id / "query.json5"

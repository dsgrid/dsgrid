"""Manages the registry for dimension datasets"""

import datetime
import getpass
import logging
import os
from pathlib import Path
from datetime import timedelta

from pyspark.sql import SparkSession
import pyspark.sql.functions as F

from dsgrid.common import REGISTRY_FILENAME
from dsgrid.config.dataset_config import DatasetConfig
from dsgrid.data_models import serialize_model
from dsgrid.dataset import Dataset
from dsgrid.dimension.base_models import DimensionType, check_required_dimensions
from dsgrid.dimension.time import Period
from dsgrid.exceptions import DSGValueNotRegistered, DSGInvalidDimension, DSGInvalidDataset
from dsgrid.registry.common import (
    make_initial_config_registration,
    ConfigKey,
    DatasetRegistryStatus,
)
from dsgrid.utils.files import dump_data, load_data
from dsgrid.utils.spark import read_dataframe, get_unique_values
from dsgrid.utils.timing import timer_stats_collector, Timer
from .dataset_registry import (
    DatasetRegistry,
    DatasetRegistryModel,
)
from .registry_manager_base import RegistryManagerBase


logger = logging.getLogger(__name__)


class DatasetRegistryManager(RegistryManagerBase):
    """Manages registered dimension datasets."""

    def __init__(self, path, fs_interface):
        super().__init__(path, fs_interface)
        self._datasets = {}  # ConfigKey to DatasetModel
        self._dimension_mgr = None

    @classmethod
    def load(cls, path, params, dimension_manager):
        mgr = cls._load(path, params)
        mgr.dimension_manager = dimension_manager
        return mgr

    @staticmethod
    def name():
        return "Datasets"

    @staticmethod
    def registry_class():
        return DatasetRegistry

    def _run_checks(self, config: DatasetConfig):
        self._check_if_already_registered(config.model.dataset_id)
        check_required_dimensions(config.model.dimensions, "dataset dimensions")
        if not os.environ.get("__DSGRID_SKIP_DATASET_CONSISTENCY_CHECKS__"):
            self._check_dataset_consistency(config)

    def _check_dataset_consistency(self, config: DatasetConfig):
        spark = SparkSession.getActiveSession()
        load_data = read_dataframe(Path(config.model.path) / Dataset.DATA_FILENAME)
        load_data_lookup = read_dataframe(
            Path(config.model.path) / Dataset.LOOKUP_FILENAME, cache=True
        )
        with Timer(timer_stats_collector, "check_lookup_data_consistency"):
            self._check_lookup_data_consistency(config, load_data_lookup)
        with Timer(timer_stats_collector, "check_dataset_time_consistency"):
            self._check_dataset_time_consistency(config, load_data)
        with Timer(timer_stats_collector, "check_dataset_internal_consistency"):
            self._check_dataset_internal_consistency(config, load_data, load_data_lookup)

    def _check_lookup_data_consistency(self, config: DatasetConfig, load_data_lookup):
        found_id = False
        dimension_types = []
        for col in load_data_lookup.columns:
            if col == "id":
                found_id = True
                continue
            try:
                dimension_types.append(DimensionType(col))
            except ValueError:
                raise DSGInvalidDimension(f"load_data_lookup column={col} is not a dimension type")

        if not found_id:
            raise DSGInvalidDataset("load_data_lookup does not include an 'id' column")

        for dimension_type in dimension_types:
            name = dimension_type.value
            dimension = config.get_dimension(dimension_type)
            dim_records = {x.id for x in dimension.model.records.select("id").collect()}
            lookup_records = get_unique_values(load_data_lookup, name)
            if dim_records != lookup_records:
                logger.error(
                    "Mismatch in load_data_lookup records. dimension=%s mismatched=%s",
                    name,
                    lookup_records.symmetric_difference(dim_records),
                )
                raise DSGInvalidDataset(
                    f"load_data_lookup records do not match dimension records for {name}"
                )

    def _check_dataset_time_consistency(self, config: DatasetConfig, load_data):
        time_dim = config.get_dimension(DimensionType.TIME)
        tz = time_dim.get_tzinfo()
        time_ranges = time_dim.get_time_ranges()
        assert len(time_ranges) == 1, len(time_ranges)
<<<<<<< HEAD
        # TODO: need to support validation of multiple time ranges: DSGRID-173
        # TODO: need to support handling of multiple weather years: DSGRID-174

        weather_dim = config.get_dimension(DimensionType.WEATHER_YEAR)
        weather_years = [int(x.id) for x in weather_dim.model.records.collect()]
        weather_years.sort()
        if len(time_ranges) != len(weather_years):
            raise DSGInvalidDataset(f"len of time_ranges = {len(time_ranges)} is not equal to len "
                f"of weather years = {len(weather_years)}")

        expected_times = []
        for time_range, weather_year in zip(time_ranges, weather_years):
            if time_range.start.year != weather_year:
                raise DSGInvalidDataset(
                    f"weather year mismatch: time_dimension start={time_range.start} weather_year={weather_year}"
                )
            if time_range.end.year != weather_year:
                valid = True
                if time_dim.model.period in (Period.PERIOD_BEGINNING, Period.INSTANTANEOUS):
                    valid = False
                elif (
                    time_dim.model.period == Period.PERIOD_ENDING
                    and time_range.end.year != weather_year + 1
                ):
                    valid = False
                if not valid:
                    raise DSGInvalidDataset(
                        f"weather year mismatch: time_dimension end={time_range.end} weather_year={weather_year}"
                    )
            expected_times.extend(time_dim.list_time_range(time_range))

        timestamps_by_id = (
            load_data.select("timestamp", "id")
            .groupby("id")
            .agg(F.collect_list("timestamp").alias("timestamps"))
        ).collect()
        dataset_start = None
        dataset_end = None
        for row in timestamps_by_id:
            timestamps = [x.astimezone().astimezone(tz) for x in row.timestamps]
            timestamps.sort()
            if timestamps != expected_times:
                mismatch = sorted(set(expected_times).difference(set(timestamps)))
                raise DSGInvalidDataset(f"load_data timestamps do not match expected times. load_data ID={row.id} mismatch={mismatch}")
            if dataset_start is None:
                dataset_start = timestamps[0]
                dataset_end = timestamps[-1]

=======
        time_range = time_ranges[0]
        # TODO: need to support validation of multiple time ranges: DSGRID-173

        expected_times = time_dim.list_time_range(time_range)
        actual_timestamps = [
            x.timestamp.astimezone().astimezone(tz)
            for x in load_data.select("timestamp").distinct().sort("timestamp").collect()
        ]
        if expected_times != actual_timestamps:
            mismatch = sorted(set(expected_times).difference(set(actual_timestamps)))
            raise DSGInvalidDataset(
                f"load_data timestamps do not match expected times. mismatch={mismatch}"
            )
        dataset_start = actual_timestamps[0]
        dataset_end = actual_timestamps[-1]
>>>>>>> 3ab1f8c9
        if dataset_start != time_ranges[0].start:
            raise DSGInvalidDimension(
                f"Mismatch between dataset start time ({dataset_start} and dimension start time ({time_ranges[0].start}"
            )
        if dataset_end != time_ranges[-1].end:
            raise DSGInvalidDimension(
                f"Mismatch between dataset end time ({dataset_end} and dimension end time: {time_ranges[-1].end}"
            )

        timestamps_by_id = (
            load_data.select("timestamp", "id")
            .groupby("id")
            .agg(F.countDistinct("timestamp").alias("distinct_timestamps"))
        )
        for row in timestamps_by_id.collect():
            if row.distinct_timestamps != len(expected_times):
                raise DSGInvalidDataset(
                    f"load_data ID={row.id} doesn't have {len(expected_times)} timestamps: actual={row.countDistinct}"
                )

    def _check_dataset_internal_consistency(
        self, config: DatasetConfig, load_data, load_data_lookup
    ):
        self._check_load_data_columns(config, load_data)
        data_ids = []
        for row in load_data.select("id").distinct().sort("id").collect():
            if row.id is None:
                raise DSGInvalidDataset(f"load_data for dataset {config.config_id} has a null ID")
            data_ids.append(row.id)
        lookup_data_ids = []
        for row in load_data_lookup.select("id").distinct().sort("id").collect():
            if row.id is None:
                raise DSGInvalidDataset(
                    f"load_data_lookup for dataset {config.config_id} has a null data ID"
                )
            lookup_data_ids.append(row.id)
        if data_ids != lookup_data_ids:
            raise DSGInvalidDataset(
                f"Data IDs for {config.config_id} data/lookup are inconsistent"
            )

    def _check_load_data_columns(self, config: DatasetConfig, load_data):
        dim_type = config.model.load_data_column_dimension
        dimension = config.get_dimension(dim_type)
        dimension_records = get_unique_values(dimension.model.records, "id")

        found_id = False
        dim_columns = set()
        for col in load_data.columns:
            if col == "id":
                found_id = True
                continue
            if col == "timestamp":
                continue
            dim_columns.add(col)

        if not found_id:
            raise DSGInvalidDataset("load_data does not include an 'id' column")

        if dimension_records != dim_columns:
            mismatch = dimension_records.symmetric_difference(dim_columns)
            raise DSGInvalidDataset(
                f"Mismatch between load data columns and dimension={dim_type.value} records. Mismatched={mismatch}"
            )

    @property
    def dimension_manager(self):
        return self._dimension_mgr

    @dimension_manager.setter
    def dimension_manager(self, val):
        self._dimension_mgr = val

    def get_by_id(self, config_id, version=None):
        self._check_if_not_registered(config_id)
        if version is None:
            version = self._registry_configs[config_id].model.version
        key = ConfigKey(config_id, version)
        return self.get_by_key(key)

    def get_by_key(self, key):
        if not self.has_id(key.id, version=key.version):
            raise DSGValueNotRegistered(f"dataset={key}")

        dataset = self._datasets.get(key)
        if dataset is not None:
            return dataset

        dataset = DatasetConfig.load(
            self.get_config_file(key.id, key.version), self._dimension_mgr
        )
        self._datasets[key] = dataset
        return dataset

    def get_registry_lock_file(self, config_id):
        return f"configs/.locks/{config_id}.lock"

    def register(self, config_file, submitter, log_message, force=False):
        lock_file_path = self.get_registry_lock_file(load_data(config_file)["dataset_id"])
        with self.cloud_interface.make_lock_file(lock_file_path):
            self._register(config_file, submitter, log_message, force=force)

    def _register(self, config_file, submitter, log_message, force=False):
        config = DatasetConfig.load(config_file, self._dimension_mgr)
        with Timer(timer_stats_collector, "run_dataset_checks"):
            self._run_checks(config)
        registration = make_initial_config_registration(submitter, log_message)

        if self.dry_run_mode:
            logger.info(
                "%s Dataset registration validated for dataset_id=%s",
                self._log_dry_run_mode_prefix(),
                config.model.dataset_id,
            )
            return

        registry_model = DatasetRegistryModel(
            dataset_id=config.model.dataset_id,
            version=registration.version,
            description=config.model.description,
            registration_history=[registration],
        )
        registry_config = DatasetRegistry(registry_model)
        registry_dir = self.get_registry_directory(config.model.dataset_id)
        data_dir = registry_dir / str(registration.version)

        # Serialize the registry file as well as the updated DatasetConfig to the registry.
        self.fs_interface.mkdir(data_dir)
        registry_filename = registry_dir / REGISTRY_FILENAME
        registry_config.serialize(registry_filename, force=True)
        config.serialize(self.get_config_directory(config.config_id, registry_config.version))
        dataset_path = self.get_registry_data_directory(config.config_id)
        if self.fs_interface.exists(dataset_path):
            raise DSGInvalidDataset(f"path already exists: {dataset_path}")
        self.fs_interface.copy_tree(config.model.path, dataset_path)
        self._update_registry_cache(config.model.dataset_id, registry_config)

        if not self.offline_mode:
            self.sync_push(registry_dir)

        logger.info(
            "%s Registered dataset %s with version=%s",
            self._log_offline_mode_prefix(),
            config.model.dataset_id,
            registration.version,
        )

    def update_from_file(
        self, config_file, config_id, submitter, update_type, log_message, version
    ):
        config = DatasetConfig.load(config_file, self.dimension_manager)
        self._check_update(config, config_id, version)
        self.update(config, update_type, log_message, submitter)

    def update(self, config, update_type, log_message, submitter=None):
        if submitter is None:
            submitter = getpass.getuser()
        lock_file_path = self.get_registry_lock_file(config.config_id)
        with self.cloud_interface.make_lock_file(lock_file_path):
            # Note that projects will not pick up these changes until submit-dataset
            # is called again.
            return self._update(config, submitter, update_type, log_message)

    def _update(self, config, submitter, update_type, log_message):
        registry = self.get_registry_config(config.config_id)
        old_key = ConfigKey(config.config_id, registry.version)
        version = self._update_config(config, submitter, update_type, log_message)
        new_key = ConfigKey(config.config_id, version)
        self._datasets.pop(old_key, None)
        self._datasets[new_key] = config

    def remove(self, config_id):
        self._remove(config_id)
        for key in [x for x in self._datasets if x.id == config_id]:
            self._datasets.pop(key)<|MERGE_RESOLUTION|>--- conflicted
+++ resolved
@@ -111,56 +111,6 @@
         tz = time_dim.get_tzinfo()
         time_ranges = time_dim.get_time_ranges()
         assert len(time_ranges) == 1, len(time_ranges)
-<<<<<<< HEAD
-        # TODO: need to support validation of multiple time ranges: DSGRID-173
-        # TODO: need to support handling of multiple weather years: DSGRID-174
-
-        weather_dim = config.get_dimension(DimensionType.WEATHER_YEAR)
-        weather_years = [int(x.id) for x in weather_dim.model.records.collect()]
-        weather_years.sort()
-        if len(time_ranges) != len(weather_years):
-            raise DSGInvalidDataset(f"len of time_ranges = {len(time_ranges)} is not equal to len "
-                f"of weather years = {len(weather_years)}")
-
-        expected_times = []
-        for time_range, weather_year in zip(time_ranges, weather_years):
-            if time_range.start.year != weather_year:
-                raise DSGInvalidDataset(
-                    f"weather year mismatch: time_dimension start={time_range.start} weather_year={weather_year}"
-                )
-            if time_range.end.year != weather_year:
-                valid = True
-                if time_dim.model.period in (Period.PERIOD_BEGINNING, Period.INSTANTANEOUS):
-                    valid = False
-                elif (
-                    time_dim.model.period == Period.PERIOD_ENDING
-                    and time_range.end.year != weather_year + 1
-                ):
-                    valid = False
-                if not valid:
-                    raise DSGInvalidDataset(
-                        f"weather year mismatch: time_dimension end={time_range.end} weather_year={weather_year}"
-                    )
-            expected_times.extend(time_dim.list_time_range(time_range))
-
-        timestamps_by_id = (
-            load_data.select("timestamp", "id")
-            .groupby("id")
-            .agg(F.collect_list("timestamp").alias("timestamps"))
-        ).collect()
-        dataset_start = None
-        dataset_end = None
-        for row in timestamps_by_id:
-            timestamps = [x.astimezone().astimezone(tz) for x in row.timestamps]
-            timestamps.sort()
-            if timestamps != expected_times:
-                mismatch = sorted(set(expected_times).difference(set(timestamps)))
-                raise DSGInvalidDataset(f"load_data timestamps do not match expected times. load_data ID={row.id} mismatch={mismatch}")
-            if dataset_start is None:
-                dataset_start = timestamps[0]
-                dataset_end = timestamps[-1]
-
-=======
         time_range = time_ranges[0]
         # TODO: need to support validation of multiple time ranges: DSGRID-173
 
@@ -176,7 +126,6 @@
             )
         dataset_start = actual_timestamps[0]
         dataset_end = actual_timestamps[-1]
->>>>>>> 3ab1f8c9
         if dataset_start != time_ranges[0].start:
             raise DSGInvalidDimension(
                 f"Mismatch between dataset start time ({dataset_start} and dimension start time ({time_ranges[0].start}"

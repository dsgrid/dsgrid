"""Manages the registry for a project."""

import logging
from pathlib import Path
from typing import List, Optional, Union

from pydantic import Field
from pydantic import validator
from semver import VersionInfo

from .registry_base import RegistryBaseModel, RegistryBase
from dsgrid.data_models import DSGBaseModel
from dsgrid.registry.common import (
    DatasetRegistryStatus,
    ProjectRegistryStatus,
)
from dsgrid.utils.versioning import make_version

logger = logging.getLogger(__name__)


<<<<<<< HEAD
class ProjectDatasetRegistryModel(DSGBaseModel):
    """Project registration details for datasets"""

    dataset_id: str = Field(
        title="dataset_id",
        description="dataset identifier",
    )
    version: Optional[Union[None, str, VersionInfo]] = Field(
        title="dataset_version",
        description="full dataset version to be used to find dataset registry",
    )
    status: DatasetRegistryStatus = Field(
        title="status",
        description="dataset status within the project",
    )

    @validator("version")
    def check_version(cls, version):
        if isinstance(version, VersionInfo) or version is None:
            return version
        return make_version(version)
=======
"""
RUNNING LIST OF TODOS
----------------------
# TODO: add a class to list registered projects by handle+version
# TODO: add a func to list registered projects by handle only
# TODO: add a func to view status of a registered project
# TODO: add a func to view status and missing datasets of a registered project
# TODO: add a func to see registered projects for a particular handle and the change_log
# TODO: it would be good to dynamically create the change log for a registry based on change items in config TOMLs. Would this capture dataset changes if file was renamed?

# TODO create Dataset Registration
#       - this should copy the local path or input data to s3 registry

# TODO: when a registry gets updated, we need some change_log logic that gets captured what changes; also need logic that affects the versioning (major, minor, patch)
# TODO: would be nice to have a status message like "1 more dataset to load"
"""
>>>>>>> cf4a4125


class ProjectRegistryModel(RegistryBaseModel):
    """Defines project registry"""

    project_id: str = Field(
        tile="project_id",
        description="unique project identifier",
    )


class ProjectRegistry(RegistryBase):
    """Controls a project registry."""

    PROJECT_REGISTRY_PATH = Path("configs/projects")

    @staticmethod
    def config_filename():
        return "project.toml"

    @property
    def config_id(self):
        return self.model.project_id

    @staticmethod
    def model_class():
        return ProjectRegistryModel

    @staticmethod
    def registry_path():
        return ProjectRegistry.PROJECT_REGISTRY_PATH

    @property
    def project_config(self):
        """Return the ProjectConfig."""
        return self._model.project_config<|MERGE_RESOLUTION|>--- conflicted
+++ resolved
@@ -19,7 +19,6 @@
 logger = logging.getLogger(__name__)
 
 
-<<<<<<< HEAD
 class ProjectDatasetRegistryModel(DSGBaseModel):
     """Project registration details for datasets"""
 
@@ -41,24 +40,6 @@
         if isinstance(version, VersionInfo) or version is None:
             return version
         return make_version(version)
-=======
-"""
-RUNNING LIST OF TODOS
-----------------------
-# TODO: add a class to list registered projects by handle+version
-# TODO: add a func to list registered projects by handle only
-# TODO: add a func to view status of a registered project
-# TODO: add a func to view status and missing datasets of a registered project
-# TODO: add a func to see registered projects for a particular handle and the change_log
-# TODO: it would be good to dynamically create the change log for a registry based on change items in config TOMLs. Would this capture dataset changes if file was renamed?
-
-# TODO create Dataset Registration
-#       - this should copy the local path or input data to s3 registry
-
-# TODO: when a registry gets updated, we need some change_log logic that gets captured what changes; also need logic that affects the versioning (major, minor, patch)
-# TODO: would be nice to have a status message like "1 more dataset to load"
-"""
->>>>>>> cf4a4125
 
 
 class ProjectRegistryModel(RegistryBaseModel):

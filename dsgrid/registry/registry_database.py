--- conflicted
+++ resolved
@@ -131,15 +131,9 @@
     def connect(cls, conn: DatabaseConnection):
         """Connect to a dsgrid registry database."""
         client = ArangoClient(hosts=f"http://{conn.hostname}:{conn.port}")
-<<<<<<< HEAD
-        client = client.db(conn.database, username=conn.username, password=conn.password)
+        db = client.db(conn.database, username=conn.username, password=conn.password)
         logger.info("Connected to database=%s at URL=%s", conn.database, conn.url)
-        return cls(client)
-=======
-        db = client.db(conn.database, username=conn.username, password=conn.password)
-        logger.info("Connected to database=%s at URL=%s", conn.database, conn.url())
         return cls(db)
->>>>>>> 9f418463
 
     @classmethod
     def copy(cls, src_conn: DatabaseConnection, dst_conn: DatabaseConnection, dst_data_path):

"""Manages registration of all projects and datasets."""

import logging
import os
from datetime import datetime
from pathlib import Path

from semver import VersionInfo

from dsgrid.common import (
    PROJECT_FILENAME,
    REGISTRY_FILENAME,
    DATASET_FILENAME,
    DIMENSIONS_FILENAME,
    LOCAL_REGISTRY,
    S3_REGISTRY,
    AWS_PROFILE_NAME,
)
from dsgrid.data_models import serialize_model
from dsgrid.config.association_tables import AssociationTableReferenceListModel
from dsgrid.config.dataset_config import DatasetConfig
from dsgrid.config.project_config import ProjectConfig
from dsgrid.config.dimension_config import DimensionConfig
from dsgrid.exceptions import DSGValueNotStored
from dsgrid.filesytem.factory import make_filesystem_interface
from .common import (
    RegistryType,
    DatasetRegistryStatus,
    ProjectRegistryStatus,
    VersionUpdateType,
    ConfigRegistrationModel,
    ConfigKey,
    make_default_config_registration,
    make_registry_id,
)
from .association_table_registry import AssociationTableRegistry
from .association_table_registry_manager import AssociationTableRegistryManager
from .dataset_registry import DatasetRegistry, DatasetRegistryModel
from .dimension_registry import DimensionRegistry
from .dimension_registry_manager import DimensionRegistryManager
from .project_registry import (
    ProjectRegistry,
    ProjectRegistryModel,
    ProjectDatasetRegistryModel,
)
from .registry_base import RegistryBaseModel
from .registry_manager_base import RegistryManagerBase
from dsgrid.utils.files import dump_data, load_data
from dsgrid.filesytem.aws import sync


logger = logging.getLogger(__name__)


class RegistryManager(RegistryManagerBase):
    """Manages registration of all projects and datasets.

    Whichever module loads this class will sync the official registry to the local
    system and run from there. This uses a FilesystemInterface object to allow
    remote operations as well.

    """

    def __init__(self, path, fs_interface):
        super().__init__(path, fs_interface)
        self._projects = {}  # (project_id, version) to ProjectConfig. Loaded on demand.
        self._project_registries = {}  # project_id to ProjectRegistry. Loaded on demand.
        self._datasets = {}  # dataset_id to DatasetConfig. Loaded on demand.
        # TODO: use CacheKey as soon as projects store dataset version
        self._dataset_registries = {}  # dataset_id to DatasetRegistry. Loaded on demand.
        # TODO: manage association tables?
        self._dimension_mgr = DimensionRegistryManager(
            Path(path) / DimensionRegistry.registry_path(), fs_interface
        )
        self._association_table_dimension_mgr = AssociationTableRegistryManager(
            Path(path) / AssociationTableRegistry.registry_path(), fs_interface
        )

        project_ids = self._fs_intf.listdir(self._path / ProjectRegistry.registry_path())
        dataset_ids = self._fs_intf.listdir(self._path / DatasetRegistry.registry_path())
        self._project_ids = set(project_ids)
        self._dataset_ids = set(dataset_ids)

    @classmethod
    def create(cls, path):
        """Creates a new RegistryManager at the given path.

        Parameters
        ----------
        path : str

        Returns
        -------
        RegistryManager

        """
        # TODO S3
        if str(path).startswith("s3"):
            raise Exception(f"s3 is not currently supported: {path}")

        fs_interface = make_filesystem_interface(path)
        fs_interface.mkdir(path)
        fs_interface.mkdir(path / DatasetRegistry.registry_path())
        fs_interface.mkdir(path / ProjectRegistry.registry_path())
        fs_interface.mkdir(path / DimensionRegistry.registry_path())
        fs_interface.mkdir(path / AssociationTableRegistry.registry_path())
        logger.info("Created registry at %s", path)
        return cls(path, fs_interface)

    @property
    def association_table_dimension_manager(self):
        return self._association_table_dimension_mgr

    @property
    def dimension_manager(self):
        return self._dimension_mgr

    @classmethod
    def load(cls, path):
        """Loads a registry from the given path.

        Parameters
        ----------
        path : str

        Returns
        -------
        RegistryManager

        """
        sync(S3_REGISTRY, path)

        # NOTE: @dtom since the path is always a local registry, this make_filesystem_interface(path) does not work as you intended
        fs_interface = make_filesystem_interface(path)
        path = Path(path)
        for dir_name in (
            path,
            path / DatasetRegistry.registry_path(),
            path / ProjectRegistry.registry_path(),
            path / DimensionRegistry.registry_path(),
            path / AssociationTableRegistry.registry_path(),
        ):
            if not fs_interface.exists(str(dir_name)):
                fs_interface.mkdir(
                    dir_name
                )  # FIXME: @dtom why not use the create() method instead?
            # NOTE: @dtom we actually want to make these dirs if they do not exist, esp. for now since syncing doesn't sync empty folders

        return cls(path, fs_interface)

    def list_datasets(self):
        """Return the datasets in the registry.

        Returns
        -------
        list

        """
        return sorted(list(self._dataset_ids))

    def list_projects(self):
        """Return the projects in the registry.

        Returns
        -------
        list

        """
        return sorted(list(self._project_ids))

    def remove_project(self, project_id):
        """Remove a project from the registry

        Parameters
        ----------
        project_id : str

        Raises
        ------
        ValueError
            Raised if the project_id is not stored.

        """
        if project_id not in self._project_ids:
            raise ValueError(f"project={project_id} is not registered")

        self._fs_intf.rmtree(self._get_project_directory(project_id))
        logger.info("Removed %s from the registry.", project_id)

    def load_project_config(self, project_id, version=None, registry=None):
        """Return the ProjectConfig for a project_id. Returns from cache if already loaded.

        Parameters
        ----------
        project_id : str
        version : VersionInfo | None
            Use the latest if not specified.

        Returns
        -------
        ProjectConfig

        """
        if project_id not in self._project_ids:
            raise ValueError(f"project={project_id} is not registered")

        if version is None:
            if registry is None:
                registry = self.load_project_registry(project_id)
            version = registry.version

        key = ConfigKey(project_id, version)
        project_config = self._projects.get(key)
        if project_config is not None:
            logger.debug("Loaded ProjectConfig for project_id=%s from cache", key)
            return project_config

        config_file = self._get_project_config_file(project_id, version)
        if not self._fs_intf.exists(config_file):
            raise DSGValueNotStored(
                f"config file for project={project_id} {version} does not exist"
            )

        project_config = ProjectConfig.load(config_file)
        project_config.load_dimensions(self._dimension_mgr)
        self._projects[key] = project_config
        logger.info("Loaded ProjectConfig for project_id=%s", key)
        return project_config

    def load_dataset_config(self, dataset_id):
        """Return the DatasetConfig for a dataset_id. Returns from cache if already loaded.

        Parameters
        ----------
        dataset_id : str

        Returns
        -------
        DatasetConfig

        """
        if dataset_id not in self._dataset_ids:
            raise ValueError(f"dataset={dataset_id} is not registered")

        dataset_config = self._datasets.get(dataset_id)
        if dataset_config is not None:
            logger.debug("Loaded DatasetConfig for dataset_id=%s from cache", dataset_id)
            return dataset_config

        registry = self.load_dataset_registry(dataset_id)
        config_file = self._get_dataset_config_file(dataset_id, registry.version)
        dataset_config = DatasetConfig.load(config_file)
        dataset_config.load_dimensions(self._dimension_mgr)
        self._datasets[dataset_id] = dataset_config
        logger.info("Loaded DatasetConfig for dataset_id=%s", dataset_id)
        return dataset_config

    def load_dataset_registry(self, dataset_id):
        """Return the DatasetRegistry for a dataset_id. Returns from cache if already loaded.

        Parameters
        ----------
        dataset_id : str

        Returns
        -------
        DatasetRegistry

        """
        if dataset_id not in self._dataset_ids:
            raise ValueError(f"dataset={dataset_id} is not registered")

        registry = self._dataset_registries.get(dataset_id)
        if registry is not None:
            logger.debug("Loaded DatasetRegistry for dataset_id=%s from cache", dataset_id)
            return registry

        filename = self._get_registry_filename(DatasetRegistry, dataset_id)
        logger.info("Loaded DatasetRegistry for dataset_id=%s", dataset_id)
        return DatasetRegistry.load(filename)

    def load_project_registry(self, project_id):
        """Return the ProjectRegistry for a project_id. Returns from cache if already loaded.

        Parameters
        ----------
        project_id : str

        Returns
        -------
        ProjectRegistry

        """
        if project_id not in self._project_ids:
            raise ValueError(f"project={project_id} is not registered")

        registry = self._project_registries.get(project_id)
        if registry is not None:
            logger.debug("Loaded ProjectRegistry for project_id=%s from cache", project_id)
            return registry

        filename = self._get_registry_filename(ProjectRegistry, project_id)
        logger.info("Loaded ProjectRegistry for project_id=%s", project_id)
        return ProjectRegistry.load(filename)

    @staticmethod
    def assign_dimension_id(data: dict):
        """Assign dimension_id to each dimension from the dimension name. Enforce lowercase and replace spaces with dashes."""

        # TODO: need regular expression check on name and/or limit number of chars in dim id
        # TODO: currently a dimension record can not be registered again if it has the same name and is not indended to be an update
        # NOTE: we may want to add back the UUID extension to the name, though mmooney does not think this is necessary if we enforce unique names
        # TODO: currently there is no checking for unique dimension records. Potential solution: use hash() to check records on file and records to be submitted;
        #   Can use this function to check whether a record exists and suggest the data_submitter
        #   to use that record id if available
        # NOTE: this has been implemented for association tables and we could use the
        # same logic.

        dim_data = data["dimensions"]
        logger.info("Dimension record ID assignment:")
        for item in dim_data:
            logger.info(" - type: %s, name: %s", item["type"], item["name"])

<<<<<<< HEAD
            item["id"] = item["name"].lower().replace(" ", "_")

=======
            # assign id, made from dimension.name and a UUID4
            item["id"] = make_registry_id([item["name"].lower().replace(" ", "_")])
>>>>>>> 3526f13e
            logger.info("   id: %s", item["id"])

    def _register_dimension_config(self, registry_type, config_file, submitter, config_data):
        """
        - It validates that the configuration meets all requirements.
        - It files dimension records by dimension type in output registry folder.
        """
        # TODO: need better docstring here

        config_dimensions = DimensionConfig.load(config_file).model.dimensions

        config_dir = self._get_dimension_directory()

        config_file_name = "dimension" + os.path.splitext(config_file)[1]

        dim_data = config_data["dimensions"]
        n_registered_dims = 0
        for item in dim_data:

            data_type_dir = config_dir / item["type"]

            # get equiv. config dimension (needed for update and log_message)
            for config_dim in config_dimensions:
                if item["name"] == config_dim.name:
                    break

            # get log_message
            item["log_message"] = config_dim.log_message

            if config_dim.upgrade:
                if not os.path.exists(data_type_dir):
                    raise ValueError(
                        f"""upgrade is set to true, however there is no dimension with name='{item["name"]}' in the registry"""
                    )
                # identify previous version
                for f in os.listdir(data_type_dir):
                    fname = f.split("__")[0]
                    if fname == item["id"]:

                        # FIXME: @dtom fix the version assignment bits
                        versions = []
                        log_msgs = []

                        for f in os.listdir(data_type_dir):
                            fname = f.split("__")[0]
                            if fname == item["id"]:
                                for ff in os.listdir(data_type_dir / f):
                                    if (
                                        ff != "registry.toml"
                                    ):  # << FIXME should probably use the registry toml here
                                        versions.append(ff)
                                        print(load_data(data_type_dir / f / ff / "dimension.toml"))
                                        log_msgs.append(
                                            load_data(data_type_dir / f / ff / "dimension.toml")[
                                                "log_message"
                                            ]
                                        )
                                break
                        current_verison = VersionInfo.parse(max(versions))
                        # set new version - bump major only #FIXME
                        version = current_verison.bump_major()

                        # check that log message is different from previous version
                        if item["log_message"] in log_msgs:
                            raise ValueError(
                                f"{item['name']} has a duplicate log message. When updating a dimension record, you must supply a log message that is different from previous versions."
                            )

            else:
                # set version to 1.0.0
                version = VersionInfo(major=1)  # FIXME

                # check registry for exist dimension records with the same name
                # NOTE: I would like to keep this logic, but then remove the UUID component and enforce unique names
                if os.path.exists(data_type_dir):
                    for f in os.listdir(data_type_dir):
                        fname = f.split("__")[0]
                        if fname == item["id"]:
                            raise ValueError(
                                f"Dimension record name='{item['name']}' already exists in the registry. If this is intendended to be a dimension update, please fix the dimension.toml file to set update=True and provide a log message that describes why this dimension is being updated and what makes it different from the previous version. If this is not indended to be an update to and existing record, please rename the dimension record with a unique and descriptive name that distinguishes this dimension record from similarly named dimensions in the registry."
                            )
                            break

            # assign version for outputing to user log
            item["version"] = f"{version.major}.{version.minor}.{version.patch}"

            registration = ConfigRegistrationModel(
                version=version,
                submitter=submitter,
                date=datetime.now(),
                log_message=item["log_message"],
            )

            # Leading directories from the original are not relevant in the registry.
            orig_file = item.get("file")
            if orig_file is not None:
                # Time dimensions do not have a record file.
                # TODO: Should we add a record for time dimensions? This may be needed, esp. considering there will need to be a map for TEMPO 0-168 hours to the hours in a year.
                item["file"] = os.path.basename(orig_file)

            registry_config = RegistryBaseModel(
                version=version,
                description=item["description"].strip(),
                registration_history=[registration],
            )

            data_dir = data_type_dir / item["id"] / str(version)
            self._fs_intf.mkdir(data_type_dir)
            self._fs_intf.mkdir(data_dir)

            filename = Path(os.path.dirname(data_dir)) / REGISTRY_FILENAME
            data = serialize_model(registry_config)

            # export registry.toml to local registry path
            dump_data(data, filename)

            # export individual dimension_config.toml
            dump_data(item, data_dir / config_file_name)

            # export dimension record file
            if orig_file is not None:
                dimension_record = Path(os.path.dirname(config_file)) / orig_file
                self._fs_intf.copy_file(
                    dimension_record, data_dir / os.path.basename(item["file"])
                )

            n_registered_dims += 1

        # register to s3
        DimensionRegistry.sync_push(self._path)

        logger.info(
            "Registered %s %s(s) with version=%s", n_registered_dims, registry_type.value, version
        )
        return version

    def _config_file_extend_name(self, config_file, name_extension):
        """Add name extension to existing config_file"""
        name_extension = str(name_extension).lower().replace(" ", "_")
        return (
            os.path.splitext(config_file)[0]
            + "_"
            + name_extension
            + os.path.splitext(config_file)[1]
        )

<<<<<<< HEAD
    def register_dimension(self, config_file, submitter, log_message):
        """Registers dimensions.
=======
    def register_dimensions(self, config_file, submitter, log_message):
        """Registers dimensions for projects and datasets.
>>>>>>> 3526f13e

        Parameters
        ----------
        config_file : str
            Path to dimension config file
        submitter : str
            Submitter name
        log_message : str

        Raises
        ------
        ValueError
            Raised if the config_file is invalid.

        """
        data = load_data(config_file)
        self.assign_dimension_id(data)

        # TODO: need a validator to see if the same dimension hasn't been
        # uploaded already; simple check on name and file size or modified data should be sufficient

        self._register_dimension_config(
            # FIXME: @dtom we do not need to use the command line log_message anymore
            RegistryType.DIMENSION,
            config_file,
            submitter,
            data,
        )

        # save a record of dimensions registered to project dir
        config_file_updated = self._config_file_extend_name(config_file, "with assigned id")
        dump_data(data, config_file_updated)

        logger.info(
            "--> New config file containing the dimension ID assignment exported: %s",
            config_file_updated,
        )

    def register_project(self, config_file, submitter, log_message):
        """Registers a new project with DSGRID.

        Parameters
        ----------
        project_id : str
            Unique identifier for project
        config_file : str
            Path to project config file
        submitter : str
            Submitter name
        log_message : str

        Raises
        ------
        ValueError
            Raised if the config_file is invalid.

        """
        config = ProjectConfig.load(config_file)
        config.load_dimensions(self._dimension_mgr)
        if config.model.project_id in self._project_ids:
            raise ValueError(f"{config.model.project_id} is already registered")

        version = VersionInfo(major=1)
        registration = ConfigRegistrationModel(
            version=version,
            submitter=submitter,
            date=datetime.now(),
            log_message=log_message,
        )

        dataset_registries = []
        for dataset in config.iter_datasets():
            status = DatasetRegistryStatus.UNREGISTERED
            dataset.status = status
            dataset_registries.append(
                ProjectDatasetRegistryModel(
                    dataset_id=dataset.dataset_id,
                    status=status,
                )
            )
        registry_model = ProjectRegistryModel(
            project_id=config.model.project_id,
            version=version,
            status=ProjectRegistryStatus.INITIAL_REGISTRATION,
            description=config.model.description,
            dataset_registries=dataset_registries,
            registration_history=[registration],
        )
        config_dir = self._get_project_directory(config.model.project_id)
        data_dir = config_dir / str(version)

        # Serialize the registry file as well as the updated ProjectConfig to the registry.
        # TODO: Both the registry.toml and project.toml contain dataset status, which is
        # redundant. It needs to be in project.toml so that we can load older versions of a
        # project. It may be convenient to be in the registry.toml for quick searches but
        # should not be required.
        self._fs_intf.mkdir(data_dir)
        registry_filename = config_dir / REGISTRY_FILENAME
        dump_data(serialize_model(registry_model), registry_filename)

        config_filename = data_dir / ("project" + os.path.splitext(config_file)[1])
        dump_data(serialize_model(config.model), config_filename)

        ProjectRegistry.sync_push(self._path)

        logger.info("Registered project %s with version=%s", config.model.project_id, version)
        return version

    def update_project(self, config_file, submitter, update_type, log_message):
        """Updates an existing project with new parameters or data.

        Parameters
        ----------
        project_id : str
            Unique identifier for project
        config_file : str
            Path to project config file
        submitter : str
            Submitter name
        update_type : VersionUpdateType
        log_message : str

        Raises
        ------
        ValueError
            Raised if the config_file is invalid.

        """
        data = load_data(config_file)
        project_id = data["project_id"]

        if project_id not in self._project_ids:
            raise ValueError(f"{project_id} is not already stored")

        registry_file = self._get_registry_filename(ProjectRegistry, project_id)
        registry_config = ProjectRegistryModel(**load_data(registry_file))
        self._update_config(
            project_id, registry_config, config_file, submitter, update_type, log_message
        )

    def submit_dataset(
        self, config_file, project_id, dimension_mapping_files, submitter, log_message
    ):
        """Registers a new dataset with a dsgrid project. This can only be performed on the
        latest version of the project.

        Parameters
        ----------
        config_file : str
            Path to dataset config file
        project_id : str
        dimension_mapping_files : tuple
            dimension mapping association table filenames
        submitter : str
            Submitter name
        log_message : str

        Raises
        ------
        ValueError
            Raised if the config_file or project_id is invalid.
            Raised if the project does not contain this dataset.

        """
        config = DatasetConfig.load(config_file)
        config.load_dimensions(self._dimension_mgr)
        project_registry = self.load_project_registry(project_id)

        if project_registry.has_dataset(config.model.dataset_id, DatasetRegistryStatus.REGISTERED):
            raise ValueError(
                f"dataset={config.model.dataset_id} has already been submitted to project={project_id}"
            )

        project_config = self.load_project_config(project_id, registry=project_registry)
        if not project_config.has_dataset(config.model.dataset_id):
            raise ValueError(
                f"dataset={config.model.dataset_id} is not defined in project={project_id}"
            )

        assert config.model.dataset_id not in self._dataset_ids, config.model.dataset_id

        table_references = []
        for filename in dimension_mapping_files:
            contents = Path(filename).read_text()
            for ref in AssociationTableReferenceListModel.load(filename).references:
                key = ConfigKey(ref.association_table_id, ref.version)
                if not self.association_table_dimension_manager.has_association_table_id(key):
                    raise ValueError(f"association_table_id={key.id} is not registered")
                table_references.append(ref)

        project_config.add_dataset_dimension_mappings(config, table_references)

        version = VersionInfo(major=1)
        registration = ConfigRegistrationModel(
            version=version,
            submitter=submitter,
            date=datetime.now(),
            log_message=log_message,
        )
        registry_config = DatasetRegistryModel(
            dataset_id=config.model.dataset_id,
            version=version,
            description=config.model.description,
            registration_history=[registration],
        )
        config_dir = self._get_dataset_directory(config.model.dataset_id)
        data_dir = config_dir / str(version)

        self._fs_intf.mkdir(data_dir)
        filename = config_dir / REGISTRY_FILENAME
        data = serialize_model(registry_config)
        config_filename = "dataset" + os.path.splitext(config_file)[1]
        dump_data(data, filename)
        self._fs_intf.copy_file(config_file, data_dir / config_filename)

        logger.info(
            "Registered dataset %s with version=%s in project %s",
            config.model.dataset_id,
            version,
            project_id,
        )

        status = DatasetRegistryStatus.REGISTERED
        project_registry.set_dataset_status(config.model.dataset_id, status)
        filename = self._get_registry_filename(ProjectRegistry, project_id)
        project_registry.serialize(filename)

        project_config.get_dataset(config.model.dataset_id).status = status
        project_file = self._get_project_config_file(
            project_config.model.project_id, project_registry.version
        )
        dump_data(serialize_model(project_config.model), project_file)

        self._dataset_ids.add(config.model.dataset_id)

    def update_dataset(self, dataset_id, config_file, submitter, update_type, log_message):
        """Updates an existing dataset with new parameters or data.

        Parameters
        ----------
        dataset_id : str
            Unique identifier for dataset
        config_file : str
            Path to dataset config file
        update_type : VersionUpdateType
            Path to dataset config file
        submitter : str
            Submitter name
        log_message : str

        Raises
        ------
        ValueError
            Raised if the config_file is invalid.

        """
        assert False, "not tested and probably not correct"
        if dataset_id not in self._dataset_ids:
            raise ValueError(f"{dataset_id} is not already stored")

        registry_file = self._get_registry_filename(DatasetRegistry, dataset_id)
        registry_config = DatasetRegistryModel(**load_data(registry_file))
        self._update_config(
            dataset_id, registry_config, config_file, submitter, update_type, log_message
        )

    def remove_dataset(self, dataset_id):
        """Remove a dataset from the registry

        Parameters
        ----------
        dataset_id : str

        Raises
        ------
        ValueError
            Raised if the dataset_id is not registered.

        """
        if dataset_id not in self._dataset_ids:
            raise ValueError(f"dataset={dataset_id} is not registered")

        self._fs_intf.rmtree(self._get_dataset_directory(dataset_id))

        for project_registry in self._project_registries.values():
            if project_registry.has_dataset(dataset_id, DatasetRegistryStatus.REGISTERED):
                project_registry.set_dataset_status(dataset_id, DatasetRegistryStatus.UNREGISTERED)
                project_registry.serialize(
                    self._get_registry_filename(ProjectRegistry, project_registry.project_id)
                )

        logger.info("Removed %s from the registry.", dataset_id)

    def _get_registry_filename(self, registry_class, config_id):
        return self._path / registry_class.registry_path() / config_id / REGISTRY_FILENAME

    def _get_dataset_config_file(self, dataset_id, version):
        return (
            self._path
            / DatasetRegistry.registry_path()
            / dataset_id
            / str(version)
            / DATASET_FILENAME
        )

    def _get_dataset_directory(self, dataset_id):
        return self._path / DatasetRegistry.registry_path() / dataset_id

    def _get_project_config_file(self, project_id, version):
        return (
            self._path
            / ProjectRegistry.registry_path()
            / project_id
            / str(version)
            / PROJECT_FILENAME
        )

    def _get_project_directory(self, project_id):
        return self._path / ProjectRegistry.registry_path() / project_id

    def _get_dimension_config_file(self, version):
        # need to change
        return self._path / DimensionRegistry.registry_path() / str(version) / DIMENSIONS_FILENAME

    def _get_dimension_directory(self):
        return self._path / DimensionRegistry.registry_path()

    def _update_config(
        self, config_id, registry_config, config_file, submitter, update_type, log_message
    ):
        # TODO: need to check that there are indeed changes to the config
        # TODO: if a new version is created but is deleted in .dsgrid-registry, version number should be reset
        #   accordingly, currently it does not.
        # desired feature: undo a revision

        if isinstance(registry_config, DatasetRegistryModel):
            registry_type = RegistryType.DATASET
        else:
            registry_type = RegistryType.PROJECT

        # This validates that all data.
        registry_class = get_registry_class(registry_type)
        registry_class.load(config_file)

        registry_config.description = load_data(config_file)[
            "description"
        ]  # always copy the latest from config

        if update_type == VersionUpdateType.MAJOR:
            registry_config.version = registry_config.version.bump_major()
        elif update_type == VersionUpdateType.MINOR:
            registry_config.version = registry_config.version.bump_minor()
        elif update_type == VersionUpdateType.PATCH:
            registry_config.version = registry_config.version.bump_patch()
        else:
            assert False

        registration = ConfigRegistrationModel(
            version=registry_config.version,
            submitter=submitter,
            date=datetime.now(),
            log_message=log_message,
        )
        registry_config.registration_history.append(registration)
        filename = self._get_registry_filename(registry_class, config_id)
        config_dir = self._get_project_directory(config_id)
        data_dir = config_dir / str(registry_config.version)
        self._fs_intf.mkdir(data_dir)

        if registry_type == RegistryType.DATASET:
            config_file_name = "dataset"
        elif registry_type == RegistryType.PROJECT:
            config_file_name = "project"
        config_file_name = config_file_name + os.path.splitext(config_file)[1]

        dump_data(serialize_model(registry_config), filename)
        self._fs_intf.copy_file(config_file, data_dir / config_file_name)
        dimensions_dir = Path(os.path.dirname(config_file)) / "dimensions"
        # copy new dimensions, to be removed with dimension id mapping
        self._fs_intf.copy_tree(dimensions_dir, data_dir / "dimensions")
        logger.info(
            "Updated %s %s with version=%s",
            registry_type.value,
            config_id,
            registry_config.version,
        )


def get_registry_path(registry_path=None):
    """
    Returns the registry_path, defaulting to the DSGRID_REGISTRY_PATH environment
    variable or dsgrid.common.LOCAL_REGISTRY = Path.home() / ".dsgrid-registry"
    if registry_path is None.
    """
    if registry_path is None:
        registry_path = os.environ.get("DSGRID_REGISTRY_PATH", None)
    if registry_path is None:
        registry_path = LOCAL_REGISTRY
    if not os.path.exists(registry_path):
        raise ValueError(
            f"Registry path {registry_path} does not exist. To create the registry, "
            "run the following commands:\n"
            "  dsgrid registry create $DSGRID_REGISTRY_PATH\n"
            "  dsgrid registry register-project $US_DATA_REPO/dsgrid_project/project.toml\n"
            "  dsgrid registry submit-dataset "
            "$US_DATA_REPO/dsgrid_project/datasets/input/sector_models/comstock/dataset.toml "
            "-p test -l initial_submission\n"
            "where $US_DATA_REPO points to the location of the dsgrid-data-UnitedStates "
            "repository on your system. If you would prefer a different location, "
            "set the DSGRID_REGISTRY_PATH environment variable before running the commands."
        )
    return registry_path


_REGISTRY_TYPE_TO_CLASS = {
    RegistryType.ASSOCIATION_TABLE: AssociationTableRegistry,
    RegistryType.DATASET: DatasetRegistry,
    RegistryType.DIMENSION: DimensionRegistry,
    RegistryType.PROJECT: ProjectRegistry,
}


def get_registry_class(registry_type):
    """Return the subtype of RegistryBase correlated with registry_type."""
    return _REGISTRY_TYPE_TO_CLASS[registry_type]<|MERGE_RESOLUTION|>--- conflicted
+++ resolved
@@ -321,13 +321,8 @@
         for item in dim_data:
             logger.info(" - type: %s, name: %s", item["type"], item["name"])
 
-<<<<<<< HEAD
             item["id"] = item["name"].lower().replace(" ", "_")
 
-=======
-            # assign id, made from dimension.name and a UUID4
-            item["id"] = make_registry_id([item["name"].lower().replace(" ", "_")])
->>>>>>> 3526f13e
             logger.info("   id: %s", item["id"])
 
     def _register_dimension_config(self, registry_type, config_file, submitter, config_data):
@@ -474,13 +469,8 @@
             + os.path.splitext(config_file)[1]
         )
 
-<<<<<<< HEAD
     def register_dimension(self, config_file, submitter, log_message):
         """Registers dimensions.
-=======
-    def register_dimensions(self, config_file, submitter, log_message):
-        """Registers dimensions for projects and datasets.
->>>>>>> 3526f13e
 
         Parameters
         ----------

--- conflicted
+++ resolved
@@ -13,17 +13,14 @@
 from semver import VersionInfo
 
 import dsgrid.utils.aws as aws
-<<<<<<< HEAD
-from dsgrid.common import PROJECT_FILENAME, REGISTRY_FILENAME, DATASET_FILENAME, DIMENSION_FILENAME
-=======
 from dsgrid.common import (
     PROJECT_FILENAME,
     REGISTRY_FILENAME,
     DATASET_FILENAME,
+    DIMENSION_FILENAME,
     LOCAL_REGISTRY,
     S3_REGISTRY,
 )
->>>>>>> ac0fa879
 from dsgrid.dimension.base import serialize_model
 from dsgrid.config._config import VersionUpdateType, ConfigRegistrationModel
 from dsgrid.config.dataset_config import DatasetConfig
@@ -36,10 +33,7 @@
     ProjectRegistryModel,
     ProjectDatasetRegistryModel,
 )
-from dsgrid.registry.dimension_registry import (
-    DimensionRegistry,
-    DimensionRegistryModel
-)
+from dsgrid.registry.dimension_registry import DimensionRegistry, DimensionRegistryModel
 from dsgrid.utils.files import dump_data, load_data, make_dirs, exists
 
 
@@ -79,7 +73,6 @@
         self._project_ids = set(project_ids)
         self._dataset_ids = set(dataset_ids)
         self._dimension_ids = set(dimension_ids)
-
 
     @classmethod
     def create(cls, path):
@@ -288,7 +281,7 @@
         logger.info("Loaded ProjectRegistry for project_id=%s", project_id)
         return ProjectRegistry.load(filename)
 
-    def assign_dimension_id(self, data:dict):
+    def assign_dimension_id(self, data: dict):
         """Assign dimension_id only to those with a dimension record (e.g. csv)"""
 
         # TODO: check that id does not already exist in .dsgrid-registry
@@ -299,22 +292,24 @@
         #   Can use this function to check whether a record exists and suggest the data_submitter
         #   to use that record id that is already on file
 
-
-        dim_data = data['dimensions']
+        dim_data = data["dimensions"]
         logger.info("Dimension record ID assignment:")
         for i in range(len(dim_data)):
-            logger.info(" - type: %s, name: %s", dim_data[i]['type'], dim_data[i]['name'])
+            logger.info(" - type: %s, name: %s", dim_data[i]["type"], dim_data[i]["name"])
             if "file" in dim_data[i].keys():
-                dim_data[i]['id'] = dim_data[i]['name'].lower().replace(" ","_")\
-                    +"_"+str(uuid.uuid1())
-                logger.info("   id: %s", dim_data[i]['id'])
+                dim_data[i]["id"] = (
+                    dim_data[i]["name"].lower().replace(" ", "_") + "_" + str(uuid.uuid1())
+                )
+                logger.info("   id: %s", dim_data[i]["id"])
             else:
                 logger.info(f"   no record found.")
-        
-        data['dimensions'] = dim_data
+
+        data["dimensions"] = dim_data
         return data
 
-    def _register_dimension_config(self, registry_type, config_file, submitter, log_message, config_data):
+    def _register_dimension_config(
+        self, registry_type, config_file, submitter, log_message, config_data
+    ):
         """
         This is a variation of `_register_config`
         - It validates that the configuration meets all requirements.
@@ -325,36 +320,36 @@
         version = VersionInfo(major=1)
 
         registration = ConfigRegistrationModel(
-                    version=version,
-                    submitter=submitter,
-                    date=datetime.now(),
-                    log_message=log_message,
-                )
+            version=version,
+            submitter=submitter,
+            date=datetime.now(),
+            log_message=log_message,
+        )
 
         config_file_name = "dimension" + os.path.splitext(config_file)[1]
 
-        dim_data = config_data['dimensions']
+        dim_data = config_data["dimensions"]
         n_registered_dims = 0
         for i in range(len(dim_data)):
             if "file" in dim_data[i].keys():
-    
+
                 registry_config = DimensionRegistryModel(
                     version=version,
-                    description=dim_data[i]['description'],
+                    description=dim_data[i]["description"],
                     registration_history=[registration],
                 )
                 config_dir = self._get_dimension_directory()
 
-                data_type_dir = config_dir / dim_data[i]['type']
-                os.makedirs(data_type_dir, exist_ok=True) 
-
-                data_dir = data_type_dir / dim_data[i]['id'] / str(version)
+                data_type_dir = config_dir / dim_data[i]["type"]
+                os.makedirs(data_type_dir, exist_ok=True)
+
+                data_dir = data_type_dir / dim_data[i]["id"] / str(version)
                 if self._on_aws:
                     pass  # TODO S3
                 else:
-                    if os.path.exists(data_dir): # <--- temp, to be deleted
-                        shutil.rmtree(data_dir) # <--- temp, to be deleted
-                    os.makedirs(data_dir) 
+                    if os.path.exists(data_dir):  # <--- temp, to be deleted
+                        shutil.rmtree(data_dir)  # <--- temp, to be deleted
+                    os.makedirs(data_dir)
 
                 filename = Path(os.path.dirname(data_dir)) / REGISTRY_FILENAME
                 data = serialize_model(registry_config)
@@ -362,7 +357,7 @@
                     # TODO S3: not handled
                     assert False
                 else:
-                    dump_data(data, filename) # export registry.toml
+                    dump_data(data, filename)  # export registry.toml
 
                     # export individual dimension_record.toml
                     config_file_i = data_dir / config_file_name
@@ -370,20 +365,27 @@
                         toml.dump(dim_data[i], toml_file)
 
                     # export/copy dimension record
-                    dimension_record = Path(os.path.dirname(config_file)) / dim_data[i]['file']
-                    shutil.copyfile(dimension_record, data_dir / os.path.basename(dim_data[i]['file']))
+                    dimension_record = Path(os.path.dirname(config_file)) / dim_data[i]["file"]
+                    shutil.copyfile(
+                        dimension_record, data_dir / os.path.basename(dim_data[i]["file"])
+                    )
 
                     n_registered_dims += 1
 
-        logger.info("Registered %s %s(s) with version=%s", n_registered_dims, registry_type.value, version)
+        logger.info(
+            "Registered %s %s(s) with version=%s", n_registered_dims, registry_type.value, version
+        )
         return version
 
     def _config_file_extend_name(self, config_file, name_extension):
         """Add name extension to existing config_file"""
-        name_extension = str(name_extension).lower().replace(" ","_")
-        return os.path.splitext(config_file)[0] + "_" + \
-            name_extension + \
-            os.path.splitext(config_file)[1]
+        name_extension = str(name_extension).lower().replace(" ", "_")
+        return (
+            os.path.splitext(config_file)[0]
+            + "_"
+            + name_extension
+            + os.path.splitext(config_file)[1]
+        )
 
     def register_dimension(self, config_file, submitter, log_message):
         """Registers dimensions from project and its dataset.
@@ -412,8 +414,10 @@
         with open(config_file_updated, "w") as toml_file:
             toml.dump(data, toml_file)
 
-        logger.info("--> New config file containing the dimension ID assignment exported: \n%s",
-            config_file_updated)
+        logger.info(
+            "--> New config file containing the dimension ID assignment exported: \n%s",
+            config_file_updated,
+        )
 
         self._register_dimension_config(
             RegistryType.DIMENSION, config_file, submitter, log_message, data
@@ -444,7 +448,11 @@
             raise ValueError(f"{project_id} is already stored")
 
         self._register_config(
-            RegistryType.PROJECT, project_id, config_file, submitter, log_message,
+            RegistryType.PROJECT,
+            project_id,
+            config_file,
+            submitter,
+            log_message,
         )
 
     def update_project(self, project_id, config_file, submitter, update_type, log_message):
@@ -474,11 +482,11 @@
 
         registry_file = self._get_registry_filename(RegistryType.PROJECT, project_id)
         registry_config = ProjectRegistryModel(**load_data(registry_file))
-        if update_type in ['major','MAJOR']:
+        if update_type in ["major", "MAJOR"]:
             update_type = VersionUpdateType.MAJOR
-        elif update_type in ['minor','MINOR']:
+        elif update_type in ["minor", "MINOR"]:
             update_type = VersionUpdateType.MINOR
-        elif update_type in ['patch','PATCH']:
+        elif update_type in ["patch", "PATCH"]:
             update_type = VersionUpdateType.PATCH
         else:
             raise ValueError(" invalid 'update_type', options: major | minor | patch")
@@ -519,7 +527,11 @@
             raise ValueError(f"{dataset_id} is not defined in project={project_id}")
 
         version = self._register_config(
-            RegistryType.DATASET, dataset_id, config_file, submitter, log_message,
+            RegistryType.DATASET,
+            dataset_id,
+            config_file,
+            submitter,
+            log_message,
         )
 
         project_registry.set_dataset_status(dataset_id, DatasetRegistryStatus.REGISTERED)
@@ -615,9 +627,7 @@
 
     def _get_dimension_config_file(self, version):
         # need to change
-        return (
-            self._path / self.DIMENSION_REGISTRY_PATH / str(version) / DIMENSION_FILENAME
-        )
+        return self._path / self.DIMENSION_REGISTRY_PATH / str(version) / DIMENSION_FILENAME
 
     def _get_dimension_directory(self):
         return self._path / self.DIMENSION_REGISTRY_PATH
@@ -639,7 +649,7 @@
         """This validates that the configuration meets all requirements."""
 
         config = self._load_config(config_file, registry_type)
-        description = load_data(config_file)['description']
+        description = load_data(config_file)["description"]
         version = VersionInfo(major=1)
 
         registration = ConfigRegistrationModel(
@@ -680,16 +690,16 @@
         if self._on_aws:
             pass  # TODO S3
         else:
-            if os.path.exists(data_dir): # <--- temp, to be deleted
-                shutil.rmtree(data_dir) # <--- temp, to be deleted
-            os.makedirs(data_dir) 
+            if os.path.exists(data_dir):  # <--- temp, to be deleted
+                shutil.rmtree(data_dir)  # <--- temp, to be deleted
+            os.makedirs(data_dir)
         filename = config_dir / REGISTRY_FILENAME
         data = serialize_model(registry_config)
 
         if registry_type == RegistryType.DATASET:
-            config_file_name = 'dataset'
+            config_file_name = "dataset"
         elif registry_type == RegistryType.PROJECT:
-            config_file_name = 'project'
+            config_file_name = "project"
         config_file_name = config_file_name + os.path.splitext(config_file)[1]
         if self._on_aws:
             # TODO S3: not handled
@@ -706,17 +716,19 @@
     def _update_config(
         self, config_id, registry_config, config_file, submitter, update_type, log_message
     ):
-    # TODO: need to check that there are indeed changes to the config
-    # TODO: if a new version is created but is deleted in .dsgrid-registry, version number should be reset
-    #   accordingly, currently it does not.
+        # TODO: need to check that there are indeed changes to the config
+        # TODO: if a new version is created but is deleted in .dsgrid-registry, version number should be reset
+        #   accordingly, currently it does not.
         if isinstance(registry_config, DatasetRegistryModel):
             registry_type = RegistryType.DATASET
         else:
             registry_type = RegistryType.PROJECT
 
         # This validates that all data.
-        config = self._load_config(config_file, registry_type) # is this needed?
-        registry_config.description = load_data(config_file)['description'] # always copy the latest from config
+        config = self._load_config(config_file, registry_type)  # is this needed?
+        registry_config.description = load_data(config_file)[
+            "description"
+        ]  # always copy the latest from config
 
         if update_type == VersionUpdateType.MAJOR:
             registry_config.version = registry_config.version.bump_major()
@@ -740,19 +752,19 @@
         if self._on_aws:
             pass  # TODO S3
         else:
-            if os.path.exists(data_dir): # <--- temp, to be deleted
-                shutil.rmtree(data_dir) # <--- temp, to be deleted
-            os.makedirs(data_dir) 
+            if os.path.exists(data_dir):  # <--- temp, to be deleted
+                shutil.rmtree(data_dir)  # <--- temp, to be deleted
+            os.makedirs(data_dir)
 
         if registry_type == RegistryType.DATASET:
-            config_file_name = 'dataset'
+            config_file_name = "dataset"
         elif registry_type == RegistryType.PROJECT:
-            config_file_name = 'project'
+            config_file_name = "project"
         config_file_name = config_file_name + os.path.splitext(config_file)[1]
 
         # TODO: account for S3
         dump_data(serialize_model(registry_config), filename)
-        shutil.copyfile(config_file, data_dir / config_file_name) # copy new config file
+        shutil.copyfile(config_file, data_dir / config_file_name)  # copy new config file
         logger.info(
             "Updated %s %s with version=%s",
             registry_type.value,

"""Spark helper functions"""

import enum
import itertools
import logging
import math
import os
import shutil
from contextlib import contextmanager
from pathlib import Path
<<<<<<< HEAD
from typing import Iterable, Union, get_origin, get_args
=======
from typing import AnyStr, Union, get_origin, get_args, Type
>>>>>>> 583dfec0

import pandas as pd
import pyspark
import sqlalchemy.orm
from pyspark.sql import DataFrame, Row, SparkSession
from pyspark.sql.types import (
    StructType,
    StructField,
    StringType,
    DoubleType,
    IntegerType,
    BooleanType,
)
from pyspark import SparkConf

from dsgrid.data_models import DSGBaseModel
from dsgrid.exceptions import DSGInvalidField, DSGInvalidFile
from dsgrid.loggers import disable_console_logging
from dsgrid.utils.files import load_data
from dsgrid.utils.scratch_dir_context import ScratchDirContext
from dsgrid.utils.timing import Timer, track_timing, timer_stats_collector


logger = logging.getLogger(__name__)

# Consider using our own database. Would need to manage creation with
# spark.sql(f"CREATE DATABASE IF NOT EXISTS {database}")
# Doing so has caused conflicts in tests with the Derby db.
DSGRID_DB_NAME = "default"

MAX_PARTITION_SIZE_MB = 128

PYTHON_TO_SPARK_TYPES = {
    int: IntegerType,
    float: DoubleType,
    str: StringType,
    bool: BooleanType,
}


def init_spark(name="dsgrid", check_env=True, spark_conf=None):
    """Initialize a SparkSession.

    Parameters
    ----------
    name : str
    check_env : bool
        If True, which is default, check for the SPARK_CLUSTER environment variable and attach to
        it. Otherwise, create a local-mode cluster or attach to the SparkSession that was created
        by pyspark/spark-submit prior to starting the current process.
    spark_conf : dict | None, defaults to None
        If set, Spark configuration parameters

    """
    cluster = os.environ.get("SPARK_CLUSTER")
    conf = SparkConf().setAppName(name)
    if spark_conf is not None:
        for key, val in spark_conf.items():
            conf.set(key, val)
    if check_env and cluster is not None:
        logger.info("Create SparkSession %s on existing cluster %s", name, cluster)
        conf.setMaster(cluster)
    spark = SparkSession.builder.config(conf=conf).getOrCreate()

    with disable_console_logging():
        log_spark_conf(spark)
        logger.info("Custom configuration settings: %s", spark_conf)

    return spark


def restart_spark(*args, force=False, **kwargs):
    """Restart a SparkSession with new config parameters. Refer to init_spark for parameters.

    Parameters
    ----------
    force : bool
        If True, restart the session even if the config parameters haven't changed.
        You might want to do this in order to clear cached tables or start Spark fresh.

    Returns
    -------
    pyspark.sql.SparkSession

    """
    spark = SparkSession.getActiveSession()
    needs_restart = force
    if not force:
        conf = kwargs.get("spark_conf", {})
        for key, val in conf.items():
            current = spark.conf.get(key, None)
            if isinstance(current, str):
                match current.lower():
                    case "true":
                        current = True
                    case "false":
                        current = False
            if current is not None and current != val:
                logger.info("SparkSession needs restart because of %s = %s", key, val)
                needs_restart = True
                break

    if needs_restart:
        spark.stop()
        logger.info("Stopped the SparkSession so that it can be restarted with a new config.")
        spark = init_spark(*args, **kwargs)
    else:
        logger.info("No restart of Spark is needed.")

    return spark


def log_spark_conf(spark: SparkSession):
    """Log the Spark configuration details."""
    conf = spark.sparkContext.getConf().getAll()
    conf.sort(key=lambda x: x[0])
    logger.info("Spark conf: %s", "\n".join([f"{x} = {y}" for x, y in conf]))


@track_timing(timer_stats_collector)
def create_dataframe(records, table_name=None, require_unique=None) -> DataFrame:
    """Create a spark DataFrame from a list of records.

    Parameters
    ----------
    records : list
        list of spark.sql.Row
    table_name : str | None
        If set, cache the DataFrame in memory with this name. Must be unique.
    require_unique : list
        list of column names (str) to check for uniqueness
    """
    df = get_spark_session().createDataFrame(records)
    _post_process_dataframe(df, table_name=table_name, require_unique=require_unique)
    return df


@track_timing(timer_stats_collector)
def create_dataframe_from_ids(ids: Iterable[str], column: str) -> DataFrame:
    """Create a spark DataFrame from a list of dimension IDs."""
    schema = StructType([StructField(column, StringType())])
    return get_spark_session().createDataFrame([[x] for x in ids], schema)


def create_dataframe_from_pandas(df):
    """Create a spark DataFrame from a pandas DataFrame."""
    return get_spark_session().createDataFrame(df)


def try_read_dataframe(filename: Path, delete_if_invalid=True, **kwargs):
    """Try to read the dataframe.

    Parameters
    ----------
    filename : Path
    delete_if_invalid : bool
        Delete the file if it cannot be read, defaults to true.
    kwargs
        Forwarded to read_dataframe.

    Returns
    -------
    pyspark.sql.DataFrame | None
        Returns None if the file does not exist or is invalid.

    """
    if not filename.exists():
        return None

    try:
        return read_dataframe(filename, **kwargs)
    except DSGInvalidFile:
        if delete_if_invalid:
            if filename.is_dir():
                shutil.rmtree(filename)
            else:
                filename.unlink()
        return None


@track_timing(timer_stats_collector)
def read_dataframe(
    filename: str | Path,
    table_name: str | None = None,
    require_unique: None | bool = None,
    read_with_spark: bool = True,
) -> DataFrame:
    """Create a spark DataFrame from a file.

    Supported formats when read_with_spark=True: .csv, .json, .parquet
    Supported formats when read_with_spark=False: .csv, .json

    When reading CSV files on AWS read_with_spark should be set to False because the
    files would need to be present on local storage for all workers. The master node
    will sync the config files from S3, read them with standard filesystem system calls,
    and then convert the data to Spark dataframes. This could change if we ever decide
    to read CSV files with Spark directly from S3.

    Parameters
    ----------
    filename : str | Path
        path to file
    table_name : str | None
        If set, cache the DataFrame in memory. Must be unique.
    require_unique : list
        list of column names (str) to check for uniqueness
    read_with_spark : bool
        If True, read the file with pyspark.read. Otherwise, read the file into
        a list of dicts, convert to pyspark Rows, and then to a DataFrame.

    Returns
    -------
    spark.sql.DataFrame

    Raises
    ------
    ValueError
        Raised if a require_unique column has duplicate values.
    DSGInvalidFile
        Raised if the file cannot be read. This can happen if a Parquet write operation fails.

    """
    func = _read_with_spark if read_with_spark else _read_natively
    df = func(str(filename))
    _post_process_dataframe(df, table_name=table_name, require_unique=require_unique)
    return df


def read_parquet(filename: Path) -> DataFrame:
    """Read a DataFrame from a file path."""
    return get_spark_session().read.parquet(str(filename))


def _read_with_spark(filename):
    if not os.path.exists(filename):
        raise FileNotFoundError(f"{filename} does not exist")
    spark = get_spark_session()
    suffix = Path(filename).suffix
    if suffix == ".csv":
        df = spark.read.csv(filename, inferSchema=True, header=True)
    elif suffix == ".parquet":
        try:
            df = spark.read.parquet(filename)
        except pyspark.sql.utils.AnalysisException as exc:
            if "Unable to infer schema for Parquet. It must be specified manually." in str(exc):
                logger.exception("Failed to read Parquet file=%s. File may be invalid", filename)
                raise DSGInvalidFile(f"Cannot read {filename=}")
            raise
    elif suffix == ".json":
        df = spark.read.json(filename, mode="FAILFAST")
    else:
        assert False, f"Unsupported file extension: {filename}"
    return df


def _read_natively(filename):
    suffix = Path(filename).suffix
    if suffix == ".csv":
        # Reading the file is faster with pandas. Converting a list of Row to spark df
        # is a tiny bit faster. Pandas is likely scales better with bigger files.
        # Keep the code in case we ever want to revert.
        # with open(filename, encoding="utf-8-sig") as f_in:
        #     rows = [Row(**x) for x in csv.DictReader(f_in)]
        obj = pd.read_csv(filename)
    elif suffix == ".json":
        obj = load_data(filename)
    else:
        assert False, f"Unsupported file extension: {filename}"
    return get_spark_session().createDataFrame(obj)


def _post_process_dataframe(df, table_name=None, require_unique=None):
    if table_name is not None:
        df.createOrReplaceTempView(table_name)
        df.cache()

    if require_unique is not None:
        with Timer(timer_stats_collector, "check_unique"):
            for column in require_unique:
                unique = df.select(column).distinct()
                if unique.count() != df.count():
                    raise DSGInvalidField(f"DataFrame has duplicate entries for {column}")


def get_unique_values(df: DataFrame, columns: str | list[str]) -> set:
    """Return the unique values of a dataframe in one column or a list of columns."""
    dfc = df.select(columns).distinct().collect()
    if isinstance(columns, list):
        values = {tuple(getattr(row, col) for col in columns) for row in dfc}
    else:
        values = {getattr(x, columns) for x in dfc}

    return values


@track_timing(timer_stats_collector)
def models_to_dataframe(models: list[DSGBaseModel], table_name: str | None = None) -> DataFrame:
    """Converts a list of Pydantic models to a Spark DataFrame.

    Parameters
    ----------
    models : list
    table_name : str | None
        If set, a unique ID to use as the cached table name. Return from cache if already stored.
    """
    spark = get_spark_session()
    if (
        table_name is not None
        and spark.catalog.tableExists(table_name)
        and spark.catalog.isCached(table_name)
    ):
        return spark.table(table_name)

    assert models
    cls = type(models[0])
    rows = []
    schema = StructType()
    for i, model in enumerate(models):
        dct = {}
        for f in cls.model_fields:
            val = getattr(model, f)
            if isinstance(val, enum.Enum):
                val = val.value
            if i == 0:
                if val is None:
                    python_type = cls.model_fields[f].annotation
                    if get_origin(python_type) is Union:
                        python_type = get_type_from_union(python_type)
                    # else: will likely fail below
                    # Need to add more logic to detect the actual type or add to
                    # PYTHON_TO_SPARK_TYPES.
                else:
                    python_type = type(val)
                spark_type = PYTHON_TO_SPARK_TYPES[python_type]()
                schema.add(f, spark_type, nullable=True)
            dct[f] = val
        rows.append(Row(**dct))

    df = spark.createDataFrame(rows, schema=schema)

    if table_name is not None:
        df.createOrReplaceTempView(table_name)
        df.cache()

    return df


def get_type_from_union(python_type) -> Type:
    """Return the Python type from a Union.

    Only works if it is Union of NoneType and something.

    Raises
    ------
    NotImplementedError
        Raised if the code does know how to determine the type.
    """
    args = get_args(python_type)
    if issubclass(args[0], enum.Enum):
        python_type = type(next(iter(args[0])).value)
    else:
        types = [x for x in args if not issubclass(x, type(None))]
        if not types:
            msg = f"Unhandled Union type: {python_type=} {args=}"
            raise NotImplementedError(msg)
        elif len(types) > 1:
            msg = f"Unhandled Union type: {types=}"
            raise NotImplementedError(msg)
        else:
            python_type = types[0]

    return python_type


@track_timing(timer_stats_collector)
def create_dataframe_from_dimension_ids(records, *dimension_types, cache=True) -> DataFrame:
    """Return a DataFrame created from the IDs of dimension_types.

    Parameters
    ----------
    records : sequence
        Iterable of lists of record IDs
    dimension_types : tuple
    cache : If True, cache the DataFrame.
    """
    schema = StructType()
    for dimension_type in dimension_types:
        schema.add(dimension_type.value, StringType(), nullable=False)
    df = get_spark_session().createDataFrame(records, schema=schema)
    if cache:
        df.cache()
    return df


@track_timing(timer_stats_collector)
def check_for_nulls(df, exclude_columns=None):
    """Check if a DataFrame has null values.

    Parameters
    ----------
    df : spark.sql.DataFrame
    exclude_columns : None or Set

    Raises
    ------
    DSGInvalidField
        Raised if null exists in any column.

    """
    if exclude_columns is None:
        exclude_columns = set()
    cols_to_check = set(df.columns).difference(exclude_columns)
    cols_str = ", ".join(cols_to_check)
    filter_str = " OR ".join((f"{x} is NULL" for x in cols_to_check))
    df.createOrReplaceTempView("tmp_table")

    try:
        # Avoid iterating with many checks unless we know there is at least one failure.
        nulls = sql(f"SELECT {cols_str} FROM tmp_table WHERE {filter_str}")
        if not nulls.rdd.isEmpty():
            cols_with_null = set()
            for col in cols_to_check:
                if not nulls.select(col).filter(f"{col} is NULL").rdd.isEmpty():
                    cols_with_null.add(col)
            assert cols_with_null, "Did not find any columns with NULL values"

            raise DSGInvalidField(
                f"DataFrame contains NULL value(s) for column(s): {cols_with_null}"
            )
    finally:
        sql("DROP VIEW tmp_table")


@track_timing(timer_stats_collector)
def overwrite_dataframe_file(filename: Path | str, df: DataFrame) -> DataFrame:
    """Perform an in-place overwrite of a Spark DataFrame, accounting for different file types
    and symlinks.

    Do not attempt to access the original dataframe unless it was fully cached.
    """
    spark = get_spark_session()
    suffix = Path(filename).suffix
    tmp = str(filename) + ".tmp"
    if suffix == ".parquet":
        df.write.parquet(tmp)
        read_method = spark.read.parquet
        kwargs = {}
    elif suffix == ".csv":
        df.write.csv(str(tmp), header=True)
        read_method = spark.read.csv
        kwargs = {"header": True, "inferSchema": True}
    elif suffix == ".json":
        df.write.json(str(tmp))
        read_method = spark.read.json
        kwargs = {}
    if os.path.isfile(filename) or os.path.islink(filename):
        os.unlink(filename)
    else:
        shutil.rmtree(filename)
    os.rename(tmp, str(filename))
    return read_method(str(filename), **kwargs)


@track_timing(timer_stats_collector)
def write_dataframe_and_auto_partition(
    df: DataFrame,
    filename: Path,
    partition_size_mb=MAX_PARTITION_SIZE_MB,
    columns=None,
    rtol_pct=50,
) -> DataFrame:
    """Write a dataframe to a Parquet file and then automatically coalesce or repartition it if
    needed. If the file already exists, it will be overwritten.

    Parameters
    ----------
    df : pyspark.sql.DataFrame
    filename : Path
    partition_size_mb : int
        Target size in MB for each partition
    columns : None, list
        If not None and repartitioning is needed, partition on these columns.
    rtol_pct : int
        Don't repartition or coalesce if the relative difference between desired and actual
        partitions is within this tolerance as a percentage.

    Raises
    ------
    DSGInvalidParameter
        Raised if a non-Parquet file is passed
    """
    spark = get_spark_session()
    if filename.exists():
        df = overwrite_dataframe_file(filename, df)
    else:
        df.write.parquet(str(filename))
        df = spark.read.parquet(str(filename))
    partition_size_bytes = partition_size_mb * 1024 * 1024
    total_size = sum((x.stat().st_size for x in filename.glob("*.parquet")))
    desired = math.ceil(total_size / partition_size_bytes)
    actual = df.rdd.getNumPartitions()
    if abs(actual - desired) / desired * 100 < rtol_pct:
        logger.debug("No change in number of partitions is needed for %s.", filename)
    elif actual > desired:
        df = df.coalesce(desired)
        df = overwrite_dataframe_file(filename, df)
        logger.debug("Coalesced %s to partition count %s", filename, desired)
    else:
        if columns is None:
            df = df.repartition(desired)
        else:
            df = df.repartition(desired, *columns)
        df = overwrite_dataframe_file(filename, df)
        logger.debug("Repartitioned %s to partition count", filename, desired)

    logger.info("Wrote dataframe to %s", filename)
    return df


@track_timing(timer_stats_collector)
def write_dataframe(df: DataFrame, filename: str | Path) -> None:
    """Write a Spark DataFrame, accounting for different file types.

    Parameters
    ----------
    filename : str
    df : pyspark.sql.DataFrame
    """
    suffix = Path(filename).suffix
    name = str(filename)
    if suffix == ".parquet":
        df.write.parquet(name)
    elif suffix == ".csv":
        df.write.csv(name, header=True)
    elif suffix == ".json":
        df.write.json(name)


def sql(query: str) -> DataFrame:
    """Run a SQL query with Spark."""
    logger.debug("Run SQL query [%s]", query)
    return get_spark_session().sql(query)


def sql_from_sqlalchemy(query: sqlalchemy.orm.query.Query) -> DataFrame:
    """Run a SQL query with Spark where the query was generated by sqlalchemy."""
    logger.debug("sqlchemy query = %s", query)
    return sql(str(query).replace('"', ""))


def cross_join_dfs(dfs: list[DataFrame]) -> DataFrame:
    """Perform a cross join of all dataframes in dfs."""
    if len(dfs) == 1:
        return dfs[0]

    df = dfs[0]
    for other in dfs[1:]:
        df = df.crossJoin(other)
    return df


@track_timing(timer_stats_collector)
def create_dataframe_from_product(
    data: dict[str, list[str]],
    context: ScratchDirContext,
    max_partition_size_mb=MAX_PARTITION_SIZE_MB,
) -> DataFrame:
    """Create a dataframe by taking a product of values/columns in a dict.

    Parameters
    ----------
    data : dict
        Columns on which to perform a cross product.
        {"sector": [com], "subsector": ["SmallOffice", "LargeOffice"]}
    context : ScratchDirContext
        Manages temporary files.
    """
    # dthom: 1/29/2024
    # This implementation creates a product of all columns in Python, writes them to temporary
    # CSV files, and then loads that back into Spark.
    # This is the fastest way I've found to pass a large dataframe from the Spark driver (Python
    # app) to the Spark workers on compute nodes.
    # The total size of a table can be large depending on the numbers of dimensions. For example,
    # comstock_conus_2022_projected is 3108 counties * 41 model years * 21 end uses * 14 subsectors * 3 scenarios
    #   112_391_496 rows. The CSV files are ~7.7 GB.
    #   (Note that, due to compression, the same table in Parquet is 7 MB.)
    # This is not ideal because it writes temporary files to the filesystem.
    # Other solutions tried:
    # 1. spark.createDataFrame(spark.sparkContext.parallelize(itertools.product(*(data.values()))), list(data.keys))
    #    Reasonably fast until the data is larger than Spark's max RPC message size. Then it fails.
    # 2. Create an RDD and then call rdd.flatMap with the output of itertools.product. Very slow.
    # 3. Create one Spark DataFrame per column and then cross-join all of them. Extremely slow.
    # 4. Create one pyarrow Table, write to temp Parquet, read back in Spark. ~2x slower
    #    than CSV implementaion.

    # Note: This location must be accessible on all compute nodes.
    csv_dir = context.get_temp_filename(suffix=".csv")
    csv_dir.mkdir()
    columns = list(data.keys())
    schema = StructType([StructField(x, StringType()) for x in columns])

    def open_file(index):
        filename = csv_dir / f"part{index}.csv"
        return open(filename, "w", encoding="utf-8")

    max_size = max_partition_size_mb * 1024 * 1024
    size = 0
    partition_index = 1
    f_out = open_file(partition_index)
    try:
        for row in itertools.product(*(data.values())):
            size += f_out.write(",".join(row))
            size += f_out.write("\n")
            if size >= max_size:
                size = 0
                f_out.close()
                partition_index += 1
                filename = csv_dir / f"part{partition_index}.csv"
                f_out = open(filename, "w", encoding="utf-8")
    finally:
        if not f_out.closed:
            f_out.close()

    context.add_tracked_path(csv_dir)
    spark = get_spark_session()
    df = spark.read.csv(str(csv_dir), header=False, schema=schema)
    return df


def get_spark_session() -> SparkSession:
    """Return the active SparkSession or create a new one is none is active."""
    spark = SparkSession.getActiveSession()
    if spark is None:
        logger.warning("Could not find a SparkSession. Create a new one.")
        spark = SparkSession.builder.getOrCreate()
        log_spark_conf(spark)
    return spark


@contextmanager
def custom_spark_conf(conf):
    """Apply a custom Spark configuration for the duration of a code block.

    Parameters
    ----------
    conf : dict
        Key-value pairs to set on the spark configuration.

    """
    spark = get_spark_session()
    orig_settings = {}

    try:
        for key, val in conf.items():
            orig_settings[key] = spark.conf.get(key)
            spark.conf.set(key, val)
            logger.info("Set %s=%s temporarily", key, val)
        yield
    finally:
        for key, val in orig_settings.items():
            spark.conf.set(key, val)


@contextmanager
def restart_spark_with_custom_conf(conf: dict, force=False):
    """Restart the SparkSession with a custom configuration for the duration of a code block.

    Parameters
    ----------
    conf : dict
        Key-value pairs to set on the spark configuration.
    force : bool
        If True, restart the session even if the config parameters haven't changed.
        You might want to do this in order to clear cached tables or start Spark fresh.
    """
    spark = get_spark_session()
    app_name = spark.conf.get("spark.app.name")
    orig_settings = {}

    try:
        for name in conf:
            current = spark.conf.get(name, None)
            if current is not None:
                orig_settings[name] = current
        new_spark = restart_spark(name=app_name, spark_conf=conf, force=force)
        yield new_spark
    finally:
        restart_spark(name=app_name, spark_conf=orig_settings, force=force)


def load_stored_table(table_name: str) -> DataFrame:
    """Return a table stored in the Spark warehouse."""
    spark = get_spark_session()
    return spark.table(table_name)


def try_load_stored_table(
    table_name: str, database: str | None = DSGRID_DB_NAME
) -> DataFrame | None:
    """Return a table if it is stored in the Spark warehouse."""
    spark = get_spark_session()
    full_name = f"{database}.{table_name}"
    if spark.catalog.tableExists(full_name):
        return spark.table(table_name)
    return None


def union(dfs: list[DataFrame]) -> DataFrame:
    """Return a union of the dataframes, ensuring that the columns match."""
    df = dfs[0]
    if len(dfs) > 1:
        for dft in dfs[1:]:
            if df.columns != dft.columns:
                raise Exception(f"columns don't match: {df.columns=} {dft.columns=}")
            df = df.union(dft)
    return df


def is_table_stored(table_name, database=DSGRID_DB_NAME):
    spark = get_spark_session()
    full_name = f"{database}.{table_name}"
    return spark.catalog.tableExists(full_name)


def save_table(table, table_name, overwrite=True, database=DSGRID_DB_NAME):
    full_name = f"{database}.{table_name}"
    if overwrite:
        table.write.mode("overwrite").saveAsTable(full_name)
    else:
        table.write.saveAsTable(full_name)


def list_tables(database=DSGRID_DB_NAME):
    spark = get_spark_session()
    return [x.name for x in spark.catalog.listTables(dbName=database)]


def drop_table(table_name, database=DSGRID_DB_NAME):
    spark = get_spark_session()
    if is_table_stored(table_name, database=database):
        spark.sql(f"DROP TABLE {table_name}")
        logger.info("Dropped table %s", table_name)<|MERGE_RESOLUTION|>--- conflicted
+++ resolved
@@ -8,11 +8,7 @@
 import shutil
 from contextlib import contextmanager
 from pathlib import Path
-<<<<<<< HEAD
-from typing import Iterable, Union, get_origin, get_args
-=======
-from typing import AnyStr, Union, get_origin, get_args, Type
->>>>>>> 583dfec0
+from typing import Iterable, Type, Union, get_origin, get_args
 
 import pandas as pd
 import pyspark

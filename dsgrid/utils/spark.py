"""Spark helper functions"""

import csv
import logging
import multiprocessing
import os
from pathlib import Path
from typing import AnyStr, List, Union

from pyspark.sql import DataFrame, Row, SparkSession
from pyspark import SparkConf, SparkContext

from dsgrid.exceptions import DSGInvalidField
from dsgrid.utils.files import load_data
from dsgrid.utils.timing import Timer, track_timing, timer_stats_collector


logger = logging.getLogger(__name__)


def init_spark(name="dsgrid"):
    """Initialize a SparkSession."""
    cluster = os.environ.get("SPARK_CLUSTER")
    if cluster is not None:
        logger.info("Create SparkSession %s on existing cluster %s", name, cluster)
        conf = SparkConf().setAppName(name).setMaster(cluster)
        # sc = SparkContext(conf=conf)
        spark = (
            SparkSession.builder.config(conf=conf)
            .config("spark.sql.session.timeZone", "UTC")
            .config("spark.driver.extraJavaOptions", "-Duser.timezone=UTC")
            .config("spark.executor.extraJavaOptions", "-Duser.timezone=UTC")
            .getOrCreate()
        )
    else:
        logger.info("Create SparkSession %s in local-mode cluster", name)
<<<<<<< HEAD
        spark = (
            SparkSession.builder.master("local")
            .config("spark.sql.session.timeZone", "UTC")
            .config("spark.driver.extraJavaOptions", "-Duser.timezone=UTC")
            .config("spark.executor.extraJavaOptions", "-Duser.timezone=UTC")
            .appName(name)
            .getOrCreate()
        )

    print("\nSpark conf: %s\n", str(spark.sparkContext.getConf().getAll()))
=======
        spark = SparkSession.builder.master("local").appName(name).getOrCreate()

>>>>>>> 07bcd52c
    logger.info("Spark conf: %s", str(spark.sparkContext.getConf().getAll()))
    return spark


@track_timing(timer_stats_collector)
def create_dataframe(records, cache=False, require_unique=None):
    """Create a spark DataFrame from a list of records.

    Parameters
    ----------
    records : list
        list of spark.sql.Row
    cache : bool
        If True, cache the DataFrame in memory.
    require_unique : list
        list of column names (str) to check for uniqueness

    Returns
    -------
    spark.sql.DataFrame

    """
    df = SparkSession.getActiveSession().createDataFrame(records)
    _post_process_dataframe(df, cache=cache, require_unique=require_unique)
    return df


@track_timing(timer_stats_collector)
def read_dataframe(filename, cache=False, require_unique=None, read_with_spark=True):
    """Create a spark DataFrame from a file.

    Supported formats when read_with_spark=True: .csv, .json, .parquet
    Supported formats when read_with_spark=False: .csv, .json

    Parameters
    ----------
    filename : str | Path
        path to file
    cache : bool
        If True, cache the DataFrame in memory.
    require_unique : list
        list of column names (str) to check for uniqueness
    read_with_spark : bool
        If True, read the file with pyspark.read. Otherwise, read the file into
        a list of dicts, convert to pyspark Rows, and then to a DataFrame.

    Returns
    -------
    spark.sql.DataFrame

    Raises
    ------
    ValueError
        Raised if a require_unique column has duplicate values.

    """
    filename = Path(filename)
    func = _read_with_spark if read_with_spark else _read_natively
    df = func(filename)
    _post_process_dataframe(df, cache=cache, require_unique=require_unique)
    return df


def _read_with_spark(filename):
    spark = SparkSession.getActiveSession()
    path = str(filename)
    if filename.suffix == ".csv":
        df = spark.read.csv(path, inferSchema=True, header=True)
    elif Path(filename).suffix == ".parquet":
        df = spark.read.parquet(path)
    elif Path(filename).suffix == ".json":
        df = spark.read.json(path, mode="FAILFAST")
    else:
        assert False, f"Unsupported file extension: {filename}"
    return df


def _read_natively(filename):
    if filename.suffix == ".csv":
        with open(filename, encoding="utf-8-sig") as f_in:
            rows = [Row(**x) for x in csv.DictReader(f_in)]
    elif Path(filename).suffix == ".json":
        rows = load_data(filename)
    else:
        assert False, f"Unsupported file extension: {filename}"
    return SparkSession.getActiveSession().createDataFrame(rows)


def _post_process_dataframe(df, cache=False, require_unique=None):
    if cache:
        df = df.cache()

    if require_unique is not None:
        with Timer(timer_stats_collector, "check_unique"):
            for column in require_unique:
                unique = df.select(column).distinct()
                if unique.count() != df.count():
                    raise DSGInvalidField(f"DataFrame has duplicate entries for {column}")


def get_unique_values(df, columns: Union[AnyStr, List]):
    """Return the unique values of a dataframe in one column or a list of columns.

    Parameters
    ----------
    df : pyspark.sql.DataFrame
    column : str or list of str

    Returns
    -------
    set

    """
    dfc = df.select(columns).distinct().collect()
    if isinstance(columns, list):
        values = {tuple(getattr(row, col) for col in columns) for row in dfc}
    else:
        values = {getattr(x, columns) for x in dfc}

    return values


@track_timing(timer_stats_collector)
def models_to_dataframe(models, cache=False):
    """Converts a list of Pydantic models to a Spark DataFrame.

    Parameters
    ----------
    models : list
    cache : If True, cache the DataFrame.

    Returns
    -------
    pyspark.sql.DataFrame

    """
    assert models
    cls = type(models[0])
    rows = []
    for model in models:
        row = Row(**{f: getattr(model, f) for f in cls.__fields__})
        rows.append(row)

    df = SparkSession.getActiveSession().createDataFrame(rows)
    if cache:
        df.cache()
    return df


def sql(query):
    """Run a SQL query with Spark.

    Parameters
    ----------
    query : str

    Returns
    -------
    pyspark.sql.DataFrame

    """
    return SparkSession.getActiveSession().sql(query)


def sql_from_sqlalchemy(query):
    """Run a SQL query with Spark where the query was generated by sqlalchemy.

    Parameters
    ----------
    query : sqlalchemy.orm.query.Query

    Returns
    -------
    pyspark.sql.DataFrame

    """
    logger.debug("sqlchemy query = %s", query)
    return sql(str(query).replace('"', ""))<|MERGE_RESOLUTION|>--- conflicted
+++ resolved
@@ -34,7 +34,6 @@
         )
     else:
         logger.info("Create SparkSession %s in local-mode cluster", name)
-<<<<<<< HEAD
         spark = (
             SparkSession.builder.master("local")
             .config("spark.sql.session.timeZone", "UTC")
@@ -44,11 +43,6 @@
             .getOrCreate()
         )
 
-    print("\nSpark conf: %s\n", str(spark.sparkContext.getConf().getAll()))
-=======
-        spark = SparkSession.builder.master("local").appName(name).getOrCreate()
-
->>>>>>> 07bcd52c
     logger.info("Spark conf: %s", str(spark.sparkContext.getConf().getAll()))
     return spark
 

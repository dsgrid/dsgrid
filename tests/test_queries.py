import abc
import logging
import math
import shutil
import subprocess
import tempfile
from pathlib import Path

import pytest
from click.testing import CliRunner
<<<<<<< HEAD
=======
from pyspark.sql import SparkSession, DataFrame
>>>>>>> 343b4deb

from dsgrid.common import VALUE_COLUMN
from dsgrid.cli.dsgrid import cli
from dsgrid.dataset.models import (
    PivotedTableFormatModel,
    UnpivotedTableFormatModel,
)
from dsgrid.dimension.base_models import DimensionType, DimensionCategory
from dsgrid.dimension.dimension_filters import (
    DimensionFilterExpressionModel,
    DimensionFilterColumnOperatorModel,
    SubsetDimensionFilterModel,
    SupplementalDimensionFilterColumnOperatorModel,
)
from dsgrid.exceptions import DSGInvalidQuery
from dsgrid.loggers import setup_logging
from dsgrid.project import Project
from dsgrid.query.models import (
    AggregationModel,
    ColumnModel,
    ColumnType,
    CompositeDatasetQueryModel,
    CreateCompositeDatasetQueryModel,
    DatasetModel,
    DimensionQueryNamesModel,
    ProjectQueryDatasetParamsModel,
    ProjectQueryParamsModel,
    ProjectQueryModel,
    QueryResultParamsModel,
    ReportInputModel,
    ReportType,
    ProjectionDatasetModel,
    StandaloneDatasetModel,
    DatasetConstructionMethod,
)
from dsgrid.query.query_submitter import ProjectQuerySubmitter, CompositeDatasetQuerySubmitter
from dsgrid.query.report_peak_load import PeakLoadInputModel, PeakLoadReport
from dsgrid.registry.registry_database import DatabaseConnection
from dsgrid.registry.registry_manager import RegistryManager
<<<<<<< HEAD
from dsgrid.spark.functions import (
    aggregate_single_value,
)
from dsgrid.spark.types import (
    SparkSession,
    F,
    DoubleType,
    StringType,
    StructField,
    StructType,
    use_duckdb,
)
from dsgrid.tests.common import TEST_PROJECT_PATH
=======
from dsgrid.tests.common import (
    CACHED_TEST_REGISTRY_DB,
    TEST_PROJECT_PATH,
    SIMPLE_STANDARD_SCENARIOS_REGISTRY_DB,
)
>>>>>>> 343b4deb
from dsgrid.tests.utils import read_parquet
from dsgrid.utils.files import load_data, dump_data
from dsgrid.utils.spark import custom_spark_conf, get_spark_session
from .simple_standard_scenarios_datasets import REGISTRY_PATH, load_dataset_stats


DIMENSION_MAPPING_SCHEMA = StructType(
    [
        StructField("from_id", StringType(), False),
        StructField("to_id", StringType()),
        StructField("from_fraction", DoubleType()),
    ]
)


logger = logging.getLogger(__name__)


@pytest.fixture(scope="module")
def la_expected_electricity_hour_16(tmp_path_factory):
    output_dir = tmp_path_factory.mktemp("diurnal_queries")
    project = get_project(
        DatabaseConnection(url=SIMPLE_STANDARD_SCENARIOS_REGISTRY_DB),
        "dsgrid_conus_2022",
    )
    query = ProjectQueryModel(
        name="projected_dg_conus_2022",
        project=ProjectQueryParamsModel(
            project_id="dsgrid_conus_2022",
            include_dsgrid_dataset_components=False,
            dataset=DatasetModel(
                dataset_id="projected_dg_conus_2022",
                source_datasets=[
                    StandaloneDatasetModel(dataset_id="comstock_conus_2022_projected"),
                    StandaloneDatasetModel(dataset_id="resstock_conus_2022_projected"),
                ],
            ),
        ),
        result=QueryResultParamsModel(),
    )
    ProjectQuerySubmitter(project, output_dir).submit(
        query,
        persist_intermediate_table=False,
        load_cached_table=False,
    )
    df = read_parquet(str(output_dir / query.name / "table.parquet")).filter("county == '06037'")
    end_uses = ["electricity_cooling", "electricity_heating"]
    gcols = [x for x in df.columns if x not in {"end_use", "value"}]
    df = (
        df.filter(F.col("end_use").isin(end_uses))
        .groupBy(*gcols)
        .agg(F.sum(VALUE_COLUMN).alias(VALUE_COLUMN))
    )
    tz = project.config.get_base_dimension(DimensionType.TIME).get_time_zone()
    with custom_spark_conf({"spark.sql.session.timeZone": tz.tz_name}):
        expected = (
            df.groupBy("county", F.hour("time_est").alias("hour"))
            .agg(F.mean(VALUE_COLUMN).alias(VALUE_COLUMN))
            .filter("hour == 16")
            .collect()[0][VALUE_COLUMN]
        )
    yield {
        "la_electricity_hour_16": expected,
    }


@pytest.mark.parametrize("category", list(DimensionCategory))
def test_electricity_values(category):
    run_query_test(QueryTestElectricityValues, category)


@pytest.mark.parametrize(
    "inputs",
    [
        ("county", "sum"),
        ("county", "max"),
        ("state", "sum"),
        ("state", "max"),
    ],
)
def test_electricity_use(inputs):
    geo, op = inputs
    run_query_test(QueryTestElectricityUse, geo, op)


@pytest.mark.parametrize(
    "inputs",
    [
        ("county", "sum", DimensionCategory.BASE),
        ("county", "sum", DimensionCategory.SUBSET),
    ],
)
def test_electricity_use_with_results_filter(inputs):
    geo, op, category = inputs
    run_query_test(QueryTestElectricityUseFilterResults, geo, op, category)


def test_total_electricity_use_with_filter():
    run_query_test(QueryTestTotalElectricityUseWithFilter)


@pytest.mark.parametrize(
    "column_inputs",
    [
        (ColumnType.DIMENSION_QUERY_NAMES, ["state", "reeds_pca", "census_region"], True, True),
        (ColumnType.DIMENSION_TYPES, ["reeds_pca"], False, True),
        (ColumnType.DIMENSION_TYPES, ["state"], False, True),
        (ColumnType.DIMENSION_TYPES, ["state", "reeds_pca", "census_region"], True, False),
    ],
)
def test_total_electricity_use_by_state_and_pca(column_inputs):
    column_type, columns, aggregate_each_dataset, is_valid = column_inputs
    if is_valid:
        run_query_test(
            QueryTestElectricityUseByStateAndPCA, column_type, columns, aggregate_each_dataset
        )
    else:
        with pytest.raises(ValueError):
            run_query_test(
                QueryTestElectricityUseByStateAndPCA, column_type, columns, aggregate_each_dataset
            )


def test_annual_electricity_by_state():
    run_query_test(QueryTestAnnualElectricityUseByState)


def test_diurnal_electricity_use_by_county_chained(la_expected_electricity_hour_16):
    run_query_test(
        QueryTestDiurnalElectricityUseByCountyChained,
        expected_values=la_expected_electricity_hour_16,
    )


def test_peak_load():
    run_query_test(QueryTestPeakLoadByStateSubsector)


def test_map_annual_time():
    run_query_test(QueryTestMapAnnualTime)


def test_unit_mapping(cached_registry):
    run_query_test(QueryTestUnitMapping)


def test_invalid_drop_metric_dimension():
    with pytest.raises(ValueError):
        AggregationModel(
            dimensions=DimensionQueryNamesModel(
                geography=["county"],
                metric=[],
                model_year=["model_year"],
                scenario=["scenario"],
                sector=["sector"],
                subsector=["subsector"],
                time=["time_est"],
                weather_year=["weather_2012"],
            ),
            aggregation_function="sum",
        )


def test_invalid_pivoted_dimension_aggregations():
    with pytest.raises(ValueError):
        QueryResultParamsModel(
            aggregations=[
                AggregationModel(
                    dimensions=DimensionQueryNamesModel(
                        geography=["county"],
                        metric=["electricity_end_uses", "natural_gas_end_uses"],
                        model_year=["model_year"],
                        scenario=["scenario"],
                        sector=["sector"],
                        subsector=["subsector"],
                        time=["time_est"],
                        weather_year=["weather_2012"],
                    ),
                    aggregation_function="sum",
                ),
            ],
            table_format=PivotedTableFormatModel(pivoted_dimension_type=DimensionType.METRIC),
        )

    with pytest.raises(ValueError):
        QueryResultParamsModel(
            aggregations=[
                AggregationModel(
                    dimensions=DimensionQueryNamesModel(
                        geography=["county"],
                        metric=["end_uses_by_fuel_type"],
                        model_year=["model_year"],
                        scenario=["scenario"],
                        sector=["sector"],
                        subsector=["subsector"],
                        time=["time_est"],
                        weather_year=["weather_2012"],
                    ),
                    aggregation_function="sum",
                ),
                AggregationModel(
                    dimensions=DimensionQueryNamesModel(
                        geography=["county"],
                        metric=[],
                        model_year=[],
                        scenario=[],
                        sector=[],
                        subsector=[],
                        time=[
                            ColumnModel(
                                dimension_query_name="time_est", function="hour", alias="hour"
                            )
                        ],
                        weather_year=[],
                    ),
                    aggregation_function="mean",
                ),
            ],
            table_format=PivotedTableFormatModel(pivoted_dimension_type=DimensionType.METRIC),
        )


def test_invalid_aggregation_subset_dimension():
    with pytest.raises(DSGInvalidQuery):
        run_query_test(QueryTestInvalidAggregation)


def test_create_composite_dataset_query(tmp_path):
    output_dir = tmp_path / "queries"
    project = get_project(
        DatabaseConnection(url=SIMPLE_STANDARD_SCENARIOS_REGISTRY_DB),
        "dsgrid_conus_2022",
    )
    query = QueryTestElectricityValuesCompositeDataset(
        REGISTRY_PATH, project, output_dir=output_dir
    )
    CompositeDatasetQuerySubmitter(project, output_dir).create_dataset(query.make_query())
    assert query.validate()

    query2 = QueryTestElectricityValuesCompositeDatasetAgg(
        REGISTRY_PATH, project, output_dir=output_dir, geography="county"
    )
    CompositeDatasetQuerySubmitter(project, output_dir).submit(query2.make_query())

    query3 = QueryTestElectricityValuesCompositeDatasetAgg(
        REGISTRY_PATH,
        project,
        output_dir=output_dir,
        geography="state",
    )
    CompositeDatasetQuerySubmitter(project, output_dir).submit(query3.make_query())


def test_query_cli_create_validate(tmp_path):
    filename = tmp_path / "query.json5"
    cmd = [
        "--offline",
        "--url",
        SIMPLE_STANDARD_SCENARIOS_REGISTRY_DB,
        "query",
        "project",
        "create",
        "-r",
        "-f",
        str(filename),
        "-F",
        "expression",
        "-F",
        "column_operator",
        "-F",
        "supplemental_column_operator",
        "-F",
        "expression_raw",
        "--force",
        "my_query",
        "dsgrid_conus_2022",
        "projected_dg_conus_2022",
    ]
    shutdown_project()
    runner = CliRunner(mix_stderr=False)
    result = runner.invoke(cli, cmd)
    assert result.exit_code == 0
    query = ProjectQueryModel.from_file(filename)
    assert query.name == "my_query"
    assert query.result.aggregations
    result = runner.invoke(cli, ["query", "project", "validate", str(filename)])
    assert result.exit_code == 0


@pytest.mark.parametrize(
    "table_format",
    [
        {
            "format_type": "pivoted",
            "pivoted_dimension_type": "metric",
        },
        {
            "format_type": "unpivoted",
        },
    ],
)
def test_query_cli_run(tmp_path, cached_registry, table_format):
    conn: DatabaseConnection = cached_registry
    shutdown_project()
    output_dir = tmp_path / "queries"
    baseline_query = TEST_PROJECT_PATH / "test_efs" / "queries" / "baseline.json5"
    five_year_query = TEST_PROJECT_PATH / "test_efs" / "queries" / "five_year_intervals.json5"
    for filename in (baseline_query, five_year_query):
        data = load_data(filename)
        data["result"]["table_format"] = table_format
        dst = tmp_path / filename.name
        dump_data(data, dst)
        cmd = [
            "--offline",
            "--url",
            conn.url,
            "query",
            "project",
            "run",
            "--output",
            str(output_dir),
            str(dst),
        ]
        runner = CliRunner(mix_stderr=False)
        result = runner.invoke(cli, cmd)
        assert result.exit_code == 0

    baseline_df = read_parquet(output_dir / "baseline" / "table.parquet")
    baseline_years = sorted(
        (int(x.model_year) for x in baseline_df.select("model_year").distinct().collect())
    )
    assert baseline_years == [2010, 2020, 2030, 2040, 2050]
    five_year_df = read_parquet(output_dir / "five_year_intervals" / "table.parquet")
    five_year_years = sorted(
        (
            int(x.five_year_intervals)
            for x in five_year_df.select("five_year_intervals").distinct().collect()
        )
    )
    assert five_year_years == [2010, 2015, 2020, 2025, 2030, 2035, 2040, 2045, 2050]

    def get_pivoted_value_sum(df):
        # TODO DT: single query?
        return aggregate_single_value(df, "sum", "cooling") + aggregate_single_value(
            df, "sum", "fans"
        )

    def get_unpivoted_value_sum(df):
        return aggregate_single_value(df, "sum", VALUE_COLUMN)

    get_value_sum = (
        get_pivoted_value_sum
        if table_format["format_type"] == "pivoted"
        else get_unpivoted_value_sum
    )
    baseline_sum = get_value_sum(baseline_df)
    baseline_years_str = [str(x) for x in baseline_years]
    five_year_sum = get_value_sum(
        five_year_df.filter(F.col("five_year_intervals").isin(baseline_years_str))
    )
    assert math.isclose(five_year_sum, baseline_sum)

    val1 = get_value_sum(five_year_df.filter("five_year_intervals == '2020'"))
    val2 = get_value_sum(five_year_df.filter("five_year_intervals == '2030'"))
    interpolated_val = get_value_sum(five_year_df.filter("five_year_intervals == '2025'"))
    assert math.isclose(interpolated_val, val1 / 2 + val2 / 2)


def test_dimension_query_names_model():
    # Test that this model is defined with all dimension types.
    diff = {x.value for x in DimensionType}.symmetric_difference(
        set(DimensionQueryNamesModel.model_fields)
    )
    assert not diff


def test_transform_unpivoted_dataset(tmp_path):
    project = get_project(
        DatabaseConnection(url=SIMPLE_STANDARD_SCENARIOS_REGISTRY_DB),
        "dsgrid_conus_2022",
    )
    path = project.transform_dataset("comstock_conus_2022_projected", tmp_path)
    df = read_parquet(path)
    actual = aggregate_single_value(
        df.filter("geography == '06037'").filter(
            F.col("metric").isin(["electricity_cooling", "electricity_heating"])
        ),
        "sum",
        VALUE_COLUMN,
    )
    raw_stats = load_dataset_stats()
    assert math.isclose(actual, raw_stats["by_county"]["06037"]["comstock"]["sum"]["electricity"])


def test_transform_pivoted_dataset(tmp_path):
    project = get_project(
        DatabaseConnection(url=SIMPLE_STANDARD_SCENARIOS_REGISTRY_DB),
        "dsgrid_conus_2022",
    )
    path = project.transform_dataset("resstock_conus_2022_projected", tmp_path)
    df = read_parquet(path).filter("geography == '06037'")
    cooling = aggregate_single_value(
        df.filter("metric = 'electricity_cooling'").select(VALUE_COLUMN),
        "sum",
        VALUE_COLUMN,
    )
    heating = aggregate_single_value(
        df.filter("metric = 'electricity_heating'").select(VALUE_COLUMN),
        "sum",
        VALUE_COLUMN,
    )
    raw_stats = load_dataset_stats()
    assert math.isclose(
        cooling + heating,
        raw_stats["by_county"]["06037"]["resstock"]["sum"]["electricity"],
    )


_projects = {}


def get_project(conn: DatabaseConnection, project_id: str):
    """Load a Project and cache it for future calls.
    Loading is slow and the Project isn't being changed by these tests.
    """
    key = (conn.url, project_id)
    if key in _projects:
        return _projects[key]
    mgr = RegistryManager.load(
        conn,
        offline_mode=True,
    )
    _projects[key] = mgr.project_manager.load_project(project_id)
    return _projects[key]


def shutdown_project():
    """Shutdown a project and stop the SparkSession so that another process can create one."""
    _projects.clear()
    if not use_duckdb():
        spark = SparkSession.getActiveSession()
        if spark is not None:
            spark.stop()


def run_query_test(test_query_cls, *args, expected_values=None):
    output_dir = Path(tempfile.gettempdir()) / "queries"
    if output_dir.exists():
        shutil.rmtree(output_dir)

    project = get_project(test_query_cls.get_db_connection(), test_query_cls.get_project_id())
    try:
        query = test_query_cls(*args, REGISTRY_PATH, project, output_dir=output_dir)
        for load_cached_table in (False, True):
            ProjectQuerySubmitter(project, output_dir).submit(
                query.make_query(),
                persist_intermediate_table=True,
                load_cached_table=load_cached_table,
                force=True,
            )
            assert query.validate(expected_values=expected_values)
            metadata_file = output_dir / query.name / "metadata.json"
            subprocess.run(["python", "scripts/table_metadata.py", str(metadata_file)], check=True)
    finally:
        if output_dir.exists():
            shutil.rmtree(output_dir)


class QueryTestBase(abc.ABC):
    """Base class for all test queries"""

    def __init__(
        self,
        registry_path,
        project,
        output_dir=Path("queries"),
    ):
        self._registry_path = Path(registry_path)
        self._project = project
        self._output_dir = Path(output_dir)
        self._model = None
        self._cached_stats = None

    @staticmethod
    def get_db_connection() -> DatabaseConnection:
        return DatabaseConnection(url=SIMPLE_STANDARD_SCENARIOS_REGISTRY_DB)

    @staticmethod
    def get_project_id() -> str:
        return "dsgrid_conus_2022"

    @property
    def name(self) -> str:
        """Return the name of the query.

        Returns
        -------
        str

        """
        return self.make_query().name

    @property
    def output_dir(self):
        """Return the output directory for the query results.

        Returns
        -------
        Path

        """
        return self._output_dir

    def get_raw_stats(self):
        """Return the raw stats for the data tables.

        These stats assume that the query model years are ["2018", "2040"].

        Returns
        -------
        dict
        """
        if self._cached_stats is None:
            self._cached_stats = load_dataset_stats()
        return self._cached_stats

    @abc.abstractmethod
    def make_query(self):
        """Return the query model"""

    @abc.abstractmethod
    def validate(self, expected_values=None):
        """Validate the results

        Parameters
        ----------
        expected_values : dict | None
            Optional dictionary containing expected values from a pytest fixture.

        Returns
        -------
        bool
            Return True when the validation is successful.

        """

    def get_filtered_county_id(self):
        filters = self._model.project.dataset_params.dimension_filters
        counties = [x.value for x in filters if x.dimension_query_name == "county"]
        assert len(counties) == 1, f"Unexpected length of filtered counties: {len(counties)}"
        return counties[0]


class QueryTestElectricityValues(QueryTestBase):
    NAME = "electricity-values"

    def __init__(self, category: DimensionCategory, *args, **kwargs):
        super().__init__(*args, **kwargs)
        self._category = category

    def make_query(self):
        self._model = ProjectQueryModel(
            name=self.NAME,
            project=ProjectQueryParamsModel(
                project_id=self.get_project_id(),
                include_dsgrid_dataset_components=False,
                dataset=DatasetModel(
                    dataset_id="projected_dg_conus_2022",
                    source_datasets=[
                        ProjectionDatasetModel(
                            dataset_id="comstock_conus_2022_projected",
                            initial_value_dataset_id="comstock_conus_2022_reference",
                            growth_rate_dataset_id="aeo2021_reference_commercial_energy_use_growth_factors",
                            construction_method=DatasetConstructionMethod.EXPONENTIAL_GROWTH,
                        ),
                        ProjectionDatasetModel(
                            dataset_id="resstock_conus_2022_projected",
                            initial_value_dataset_id="resstock_conus_2022_reference",
                            growth_rate_dataset_id="aeo2021_reference_residential_energy_use_growth_factors",
                            construction_method=DatasetConstructionMethod.EXPONENTIAL_GROWTH,
                        ),
                        # StandaloneDatasetModel(dataset_id="tempo_conus_2022"),
                    ],
                    expression="comstock_conus_2022_projected | resstock_conus_2022_projected",
                    # expression="comstock_conus_2022_projected | resstock_conus_2022_projected | tempo_conus_2022",
                    params=ProjectQueryDatasetParamsModel(
                        dimension_filters=[
                            # This is a nonsensical way to filter down to county 06037, but
                            # it tests the code with combinations of base and supplemental
                            # dimension filters.
                            DimensionFilterColumnOperatorModel(
                                dimension_type=DimensionType.GEOGRAPHY,
                                dimension_query_name="county",
                                operator="isin",
                                value=["06037", "36047"],
                            ),
                            DimensionFilterExpressionModel(
                                dimension_type=DimensionType.GEOGRAPHY,
                                dimension_query_name="state",
                                operator="==",
                                column="name",
                                value="California",
                            ),
                        ],
                    ),
                ),
            ),
            result=QueryResultParamsModel(
                replace_ids_with_names=True,
                table_format=UnpivotedTableFormatModel(),
            ),
        )
        match self._category:
            case DimensionCategory.BASE:
                filter_model = DimensionFilterExpressionModel(
                    dimension_type=DimensionType.METRIC,
                    dimension_query_name="end_use",
                    operator="==",
                    column="fuel_id",
                    value="electricity",
                )
            case DimensionCategory.SUBSET:
                filter_model = SubsetDimensionFilterModel(
                    dimension_type=DimensionType.METRIC,
                    dimension_query_names=["electricity_end_uses"],
                )
            case DimensionCategory.SUPPLEMENTAL:
                filter_model = SupplementalDimensionFilterColumnOperatorModel(
                    dimension_type=DimensionType.METRIC,
                    dimension_query_name="end_uses_by_fuel_type",
                    operator="isin",
                    column="fuel_id",
                    value=["electricity"],
                )
            case _:
                assert False, f"{self._category=}"

        self._model.project.dataset.params.dimension_filters.append(filter_model)
        return self._model

    def validate(self, expected_values=None):
        county = "06037"
        county_name = (
            self._project.config.get_dimension_records("county")
            .filter(f"id == {county}")
            .collect()[0]
            .name
        )
        df = read_parquet(self.output_dir / self.name / "table.parquet")
        assert "natural_gas_heating" not in df.columns
        non_value_columns = set(
            self._project.config.list_dimension_query_names(category=DimensionCategory.BASE)
        )
        non_value_columns.update({"id", "timestamp"})
        value_columns = sorted((x for x in df.columns if x not in non_value_columns))
        expected = [VALUE_COLUMN]
        # expected = ["electricity_cooling", "electricity_ev_l1l2", "electricity_heating"]
        success = value_columns == expected
        if not success:
            logger.error("Mismatch in columns: actual=%s expected=%s", value_columns, expected)
        if not df.select("county").distinct().filter(f"county == '{county_name}'").collect():
            logger.error("County name = %s is not present", county_name)
            success = False
        if success:
            total_cooling = aggregate_single_value(
                df.filter("end_use == 'Cooling'"), "sum", VALUE_COLUMN
            )
            total_heating = aggregate_single_value(
                df.filter("end_use == 'Heating'"), "sum", VALUE_COLUMN
            )
            expected = self.get_raw_stats()["by_county"][county]["comstock_resstock"]["sum"]
            assert math.isclose(total_cooling, expected["electricity_cooling"])
            assert math.isclose(total_heating, expected["electricity_heating"])
        return success


class QueryTestElectricityUse(QueryTestBase):
    NAME = "total_electricity_use"

    def __init__(self, geography, op, *args, **kwargs):
        super().__init__(*args, **kwargs)
        self._geography = geography
        self._op = op

    def make_query(self):
        self._model = ProjectQueryModel(
            name=self.NAME,
            project=ProjectQueryParamsModel(
                project_id=self.get_project_id(),
                include_dsgrid_dataset_components=False,
                dataset=DatasetModel(
                    dataset_id="projected_dg_conus_2022",
                    source_datasets=[
                        StandaloneDatasetModel(dataset_id="comstock_conus_2022_projected"),
                        StandaloneDatasetModel(dataset_id="resstock_conus_2022_projected"),
                    ],
                    params=ProjectQueryDatasetParamsModel(
                        dimension_filters=[
                            SupplementalDimensionFilterColumnOperatorModel(
                                dimension_type=DimensionType.METRIC,
                                dimension_query_name="end_uses_by_fuel_type",
                                operator="isin",
                                column="fuel_id",
                                value=["electricity"],
                            ),
                        ],
                    ),
                ),
            ),
            result=QueryResultParamsModel(
                aggregations=[
                    AggregationModel(
                        dimensions=DimensionQueryNamesModel(
                            geography=[self._geography],
                            metric=["end_uses_by_fuel_type"],
                            model_year=[],
                            scenario=[],
                            sector=[],
                            subsector=[],
                            time=[],
                            weather_year=[],
                        ),
                        aggregation_function=self._op,
                    ),
                ],
                output_format="parquet",
                table_format=UnpivotedTableFormatModel(),
            ),
        )
        return self._model

    def validate(self, expected_values=None):
        if self._geography == "county":
            validate_electricity_use_by_county(
                self._op,
                self.output_dir / self.name / "table.parquet",
                self.get_raw_stats(),
                "comstock_resstock",
                4,
            )
        elif self._geography == "state":
            validate_electricity_use_by_state(
                self._op,
                self.output_dir / self.name / "table.parquet",
                self.get_raw_stats(),
                "comstock_resstock",
            )
        else:
            assert False, self._geography

        return True


class QueryTestElectricityUseFilterResults(QueryTestBase):
    NAME = "total_electricity_use"

    def __init__(self, geography, op, metric_dimension_category, *args, **kwargs):
        super().__init__(*args, **kwargs)
        assert geography in ("county", "state"), geography
        self._geography = geography
        self._op = op
        self._metric_dimension_category = metric_dimension_category

    def make_query(self):
        self._model = ProjectQueryModel(
            name=self.NAME,
            project=ProjectQueryParamsModel(
                project_id=self.get_project_id(),
                include_dsgrid_dataset_components=False,
                dataset=DatasetModel(
                    dataset_id="projected_dg_conus_2022",
                    source_datasets=[
                        StandaloneDatasetModel(dataset_id="comstock_conus_2022_projected"),
                        StandaloneDatasetModel(dataset_id="resstock_conus_2022_projected"),
                    ],
                    params=ProjectQueryDatasetParamsModel(
                        dimension_filters=[
                            SupplementalDimensionFilterColumnOperatorModel(
                                dimension_type=DimensionType.METRIC,
                                dimension_query_name="end_uses_by_fuel_type",
                                operator="isin",
                                column="fuel_id",
                                value=["electricity", "natural_gas"],
                            ),
                        ],
                    ),
                ),
            ),
            result=QueryResultParamsModel(
                aggregations=[
                    AggregationModel(
                        dimensions=DimensionQueryNamesModel(
                            geography=[self._geography],
                            metric=["end_uses_by_fuel_type"],
                            model_year=[],
                            scenario=[],
                            sector=[],
                            subsector=[],
                            time=[],
                            weather_year=[],
                        ),
                        aggregation_function=self._op,
                    ),
                ],
                dimension_filters=[
                    DimensionFilterColumnOperatorModel(
                        dimension_type=DimensionType.GEOGRAPHY,
                        dimension_query_name=self._geography,
                        operator="isin",
                        value=["06037", "36047"] if self._geography == "county" else ["CA", "NY"],
                    ),
                    SubsetDimensionFilterModel(
                        dimension_type=DimensionType.SUBSECTOR,
                        dimension_query_names=["commercial_subsectors"],
                    ),
                ],
                output_format="parquet",
                table_format=UnpivotedTableFormatModel(),
            ),
        )

        match self._metric_dimension_category:
            case DimensionCategory.BASE:
                self._model.result.dimension_filters.append(
                    DimensionFilterColumnOperatorModel(
                        dimension_type=DimensionType.METRIC,
                        dimension_query_name="end_use",
                        operator="isin",
                        value=["electricity_cooling", "electricity_heating"],
                    ),
                )
            case DimensionCategory.SUBSET:
                self._model.result.dimension_filters.append(
                    SubsetDimensionFilterModel(
                        dimension_type=DimensionType.METRIC,
                        dimension_query_names=["electricity_end_uses"],
                    ),
                )
            case _:
                assert False, self._metric_dimension_category
        return self._model

    def validate(self, expected_values=None):
        if self._geography == "county":
            validate_electricity_use_by_county(
                self._op,
                self.output_dir / self.name / "table.parquet",
                self.get_raw_stats(),
                "comstock",
                2,
            )
        elif self._geography == "state":
            validate_electricity_use_by_state(
                self._op,
                self.output_dir / self.name / "table.parquet",
                self.get_raw_stats(),
                "comstock",
            )
        else:
            assert False, self._geography

        return True


class QueryTestTotalElectricityUseWithFilter(QueryTestBase):
    NAME = "total_electricity_use"

    def make_query(self):
        self._model = ProjectQueryModel(
            name=self.NAME,
            project=ProjectQueryParamsModel(
                project_id=self.get_project_id(),
                include_dsgrid_dataset_components=False,
                dataset=DatasetModel(
                    dataset_id="projected_dg_conus_2022",
                    source_datasets=[
                        StandaloneDatasetModel(dataset_id="comstock_conus_2022_projected"),
                        StandaloneDatasetModel(dataset_id="resstock_conus_2022_projected"),
                    ],
                ),
            ),
            result=QueryResultParamsModel(
                dimension_filters=[
                    DimensionFilterExpressionModel(
                        dimension_type=DimensionType.GEOGRAPHY,
                        dimension_query_name="county",
                        operator="==",
                        value="06037",
                        column="county",
                    ),
                ],
                aggregations=[
                    AggregationModel(
                        dimensions=DimensionQueryNamesModel(
                            geography=["county"],
                            metric=["end_uses_by_fuel_type"],
                            model_year=[],
                            scenario=[],
                            sector=[],
                            subsector=[],
                            time=[],
                            weather_year=[],
                        ),
                        aggregation_function="sum",
                    ),
                ],
                output_format="parquet",
                table_format=UnpivotedTableFormatModel(),
            ),
        )
        return self._model

    def validate(self, expected_values=None):
        validate_electricity_use_by_county(
            "sum",
            self.output_dir / self.name / "table.parquet",
            self.get_raw_stats(),
            "comstock_resstock",
            1,
        )
        return True


class QueryTestDiurnalElectricityUseByCountyChained(QueryTestBase):
    NAME = "diurnal_electricity_use_by_county"

    def make_query(self):
        self._model = ProjectQueryModel(
            name=self.NAME,
            project=ProjectQueryParamsModel(
                project_id=self.get_project_id(),
                include_dsgrid_dataset_components=False,
                dataset=DatasetModel(
                    dataset_id="projected_dg_conus_2022",
                    source_datasets=[
                        StandaloneDatasetModel(dataset_id="comstock_conus_2022_projected"),
                        StandaloneDatasetModel(dataset_id="resstock_conus_2022_projected"),
                    ],
                ),
            ),
            result=QueryResultParamsModel(
                aggregations=[
                    AggregationModel(
                        dimensions=DimensionQueryNamesModel(
                            geography=["county"],
                            metric=["end_uses_by_fuel_type"],
                            model_year=["model_year"],
                            scenario=["scenario"],
                            sector=["sector"],
                            subsector=["subsector"],
                            time=["time_est"],
                            weather_year=["weather_2012"],
                        ),
                        aggregation_function="sum",
                    ),
                    AggregationModel(
                        dimensions=DimensionQueryNamesModel(
                            geography=["county"],
                            metric=["end_uses_by_fuel_type"],
                            model_year=[],
                            scenario=[],
                            sector=[],
                            subsector=[],
                            time=[
                                ColumnModel(
                                    dimension_query_name="time_est", function="hour", alias="hour"
                                )
                            ],
                            weather_year=[],
                        ),
                        aggregation_function="mean",
                    ),
                ],
                sort_columns=["county", "hour"],
                output_format="parquet",
                table_format=UnpivotedTableFormatModel(),
            ),
        )
        return self._model

    def validate(self, expected_values):
        filename = self.output_dir / self.name / "table.parquet"
        df = read_parquet(filename)
        assert not {"end_uses_by_fuel_type", "county", "hour"}.difference(df.columns)
        hour = 16
        county = "06037"
        end_use = "electricity_end_uses"
        assert (
            df.filter(f"county == '{county}' and end_uses_by_fuel_type == '{end_use}'")
            .select("hour")
            .distinct()
            .count()
            == 24
        )
        filtered_values = (
            df.filter(f"county == '{county}'")
            .filter(f"hour == {hour}")
            .filter(f"end_uses_by_fuel_type == '{end_use}'")
            .collect()
        )
        assert len(filtered_values) == 1
        assert math.isclose(filtered_values[0].value, expected_values["la_electricity_hour_16"])
        return True


class QueryTestElectricityUseByStateAndPCA(QueryTestBase):
    NAME = "total_electricity_use_by_state_and_pca"

    def __init__(
        self,
        column_type: ColumnType,
        geography_columns: list[str],
        aggregate_each_dataset: bool,
        *args,
        **kwargs,
    ):
        super().__init__(*args, **kwargs)
        self._column_type = column_type
        self._geography_columns = geography_columns
        self._aggregate_each_dataset = aggregate_each_dataset

    def make_query(self):
        self._model = ProjectQueryModel(
            name=self.NAME,
            project=ProjectQueryParamsModel(
                project_id=self.get_project_id(),
                include_dsgrid_dataset_components=False,
                dataset=DatasetModel(
                    dataset_id="projected_dg_conus_2022",
                    source_datasets=[
                        StandaloneDatasetModel(dataset_id="comstock_conus_2022_projected"),
                        StandaloneDatasetModel(dataset_id="resstock_conus_2022_projected"),
                        StandaloneDatasetModel(dataset_id="tempo_conus_2022_mapped"),
                    ],
                ),
            ),
            result=QueryResultParamsModel(
                column_type=self._column_type,
                aggregate_each_dataset=self._aggregate_each_dataset,
                aggregations=[
                    AggregationModel(
                        dimensions=DimensionQueryNamesModel(
                            geography=self._geography_columns,
                            metric=["end_uses_by_fuel_type"],
                            model_year=["model_year"],
                            scenario=["scenario"],
                            sector=["sector"],
                            subsector=[],
                            time=["time_est"],
                            weather_year=["weather_2012"],
                        ),
                        aggregation_function="sum",
                    ),
                ],
                output_format="parquet",
            ),
        )
        return self._model

    def validate(self, expected_values=None):
        df = read_parquet(self.output_dir / self.name / "table.parquet")
        match self._column_type:
            case ColumnType.DIMENSION_QUERY_NAMES:
                assert "time_est" in df.columns
                for column in self._geography_columns:
                    assert column.dimension_query_name in df.columns
            case ColumnType.DIMENSION_TYPES:
                assert "timestamp" in df.columns
                assert "geography" in df.columns
                for column in self._geography_columns:
                    assert column.dimension_query_name not in df.columns
            case _:
                assert False, f"Bug: add support for {self._column_type}"
        return True


class QueryTestAnnualElectricityUseByState(QueryTestBase):
    NAME = "annual_electricity_use_by_state"

    def make_query(self):
        self._model = ProjectQueryModel(
            name=self.NAME,
            project=ProjectQueryParamsModel(
                project_id=self.get_project_id(),
                include_dsgrid_dataset_components=False,
                dataset=DatasetModel(
                    dataset_id="projected_dg_conus_2022",
                    source_datasets=[
                        StandaloneDatasetModel(dataset_id="comstock_conus_2022_projected"),
                        StandaloneDatasetModel(dataset_id="resstock_conus_2022_projected"),
                    ],
                ),
            ),
            result=QueryResultParamsModel(
                aggregations=[
                    AggregationModel(
                        dimensions=DimensionQueryNamesModel(
                            geography=["state"],
                            metric=["end_uses_by_fuel_type"],
                            model_year=["model_year"],
                            scenario=["scenario"],
                            sector=["sector"],
                            subsector=["subsector"],
                            time=[
                                ColumnModel(
                                    dimension_query_name="time_est", function="year", alias="year"
                                )
                            ],
                            weather_year=["weather_2012"],
                        ),
                        aggregation_function="sum",
                    ),
                ],
                sort_columns=["state"],
                output_format="csv",
                table_format=UnpivotedTableFormatModel(),
            ),
        )
        return self._model

    def validate(self, expected_values):
        filename = self.output_dir / self.name / "table.csv"
        spark = get_spark_session()
        df = spark.read.csv(str(filename), header=True, inferSchema=True)
        years = df.select("year").distinct().collect()
        assert len(years) == 1
        assert years[0].year == 2012
        validate_electricity_use_by_state(
            "sum",
            df.groupBy("state", "end_uses_by_fuel_type", "year").agg(
                F.sum(VALUE_COLUMN).alias(VALUE_COLUMN)
            ),
            self.get_raw_stats(),
            "comstock_resstock",
        )
        return True


class QueryTestPeakLoadByStateSubsector(QueryTestBase):
    NAME = "peak-load-by-state-subsector"

    def make_query(self):
        self._model = ProjectQueryModel(
            name=self.NAME,
            project=ProjectQueryParamsModel(
                project_id=self.get_project_id(),
                include_dsgrid_dataset_components=False,
                dataset=DatasetModel(
                    dataset_id="projected_dg_conus_2022",
                    source_datasets=[
                        StandaloneDatasetModel(dataset_id="comstock_conus_2022_projected"),
                        StandaloneDatasetModel(dataset_id="resstock_conus_2022_projected"),
                    ],
                    params=ProjectQueryDatasetParamsModel(
                        dimension_filters=[
                            SupplementalDimensionFilterColumnOperatorModel(
                                dimension_type=DimensionType.METRIC,
                                dimension_query_name="end_uses_by_fuel_type",
                                operator="isin",
                                column="fuel_id",
                                value=["electricity"],
                            ),
                        ],
                    ),
                ),
            ),
            result=QueryResultParamsModel(
                aggregations=[
                    AggregationModel(
                        dimensions=DimensionQueryNamesModel(
                            geography=["state"],
                            metric=["end_uses_by_fuel_type"],
                            model_year=["model_year"],
                            scenario=["scenario"],
                            sector=["sector"],
                            subsector=["subsector"],
                            time=["time_est"],
                            weather_year=["weather_2012"],
                        ),
                        aggregation_function="sum",
                    ),
                ],
                reports=[
                    ReportInputModel(
                        report_type=ReportType.PEAK_LOAD,
                        inputs=PeakLoadInputModel(
                            group_by_columns=["state", "subsector", "scenario", "model_year"]
                        ),
                    ),
                ],
                output_format="parquet",
            ),
        )
        return self._model

    def validate(self, expected_values=None):
        df = read_parquet(self.output_dir / self.name / "table.parquet")
        peak_load = read_parquet(self.output_dir / self.name / PeakLoadReport.REPORT_FILENAME)
        model_year = "2020"
        scenario = "reference"
        state = "CA"
        subsector = "hospital"

        def make_expr(tdf):
            return (
                (tdf.state == state)
                & (tdf.subsector == subsector)
                & (tdf.model_year == model_year)
                & (tdf.scenario == scenario)
                & (tdf.end_uses_by_fuel_type == "electricity_end_uses")
            )

        expected = aggregate_single_value(df.filter(make_expr(df)), "max", VALUE_COLUMN)
        actual = peak_load.filter(make_expr(peak_load)).collect()[0][VALUE_COLUMN]
        assert math.isclose(actual, expected)
        return True


class QueryTestMapAnnualTime(QueryTestBase):
    NAME = "map-annual-time"

    def make_query(self):
        self._model = ProjectQueryModel(
            name=self.NAME,
            project=ProjectQueryParamsModel(
                project_id=self.get_project_id(),
                include_dsgrid_dataset_components=False,
                dataset=DatasetModel(
                    dataset_id="eia_861_annual_energy_use_state_sector_mapped",
                    source_datasets=[
                        StandaloneDatasetModel(
                            dataset_id="eia_861_annual_energy_use_state_sector"
                        ),
                    ],
                ),
            ),
            result=QueryResultParamsModel(
                aggregations=[
                    AggregationModel(
                        dimensions=DimensionQueryNamesModel(
                            geography=["state"],
                            metric=["end_use"],
                            model_year=["model_year"],
                            scenario=[],
                            sector=["sector"],
                            subsector=[],
                            time=["time_est"],
                            weather_year=["weather_2012"],
                        ),
                        aggregation_function="sum",
                    ),
                ],
                output_format="parquet",
                table_format=PivotedTableFormatModel(pivoted_dimension_type=DimensionType.METRIC),
            ),
        )
        return self._model

    def validate(self, expected_values=None):
        df = read_parquet(self.output_dir / self.name / "table.parquet")
        distinct_model_years = df.select(DimensionType.MODEL_YEAR.value).distinct().collect()
        assert len(distinct_model_years) == 1
        assert distinct_model_years[0][DimensionType.MODEL_YEAR.value] == "2020"
        expected_ca_res = calc_expected_eia_861_ca_res_load_value()
        actual_ca_res = aggregate_single_value(
            df.filter("state == 'CA' and sector == 'res'"),
            "sum",
            "electricity_unspecified",
        )
        assert math.isclose(actual_ca_res, expected_ca_res)
        return True


class QueryTestInvalidAggregation(QueryTestBase):
    NAME = "invalid_aggregation"

    def make_query(self):
        self._model = ProjectQueryModel(
            name=self.NAME,
            project=ProjectQueryParamsModel(
                project_id=self.get_project_id(),
                include_dsgrid_dataset_components=False,
                dataset=DatasetModel(
                    dataset_id="projected_dg_conus_2022",
                    source_datasets=[
                        StandaloneDatasetModel(dataset_id="comstock_conus_2022_projected"),
                    ],
                ),
            ),
            result=QueryResultParamsModel(
                aggregations=[
                    AggregationModel(
                        dimensions=DimensionQueryNamesModel(
                            geography=["county"],
                            metric=["electricity_end_uses"],
                            model_year=[],
                            scenario=[],
                            sector=[],
                            subsector=[],
                            time=[],
                            weather_year=[],
                        ),
                        aggregation_function="sum",
                    ),
                ],
            ),
        )
        return self._model

    def validate(self, expected_values=None):
        assert False


class QueryTestElectricityValuesCompositeDataset(QueryTestBase):
    NAME = "electricity-values"

    def make_query(self):
        self._model = CreateCompositeDatasetQueryModel(
            name=self.NAME,
            dataset_id="com_res",
            project=ProjectQueryParamsModel(
                project_id=self.get_project_id(),
                include_dsgrid_dataset_components=False,
                dataset=DatasetModel(
                    dataset_id="resstock_conus_2022_projected",
                    source_datasets=[
                        ProjectionDatasetModel(
                            dataset_id="resstock_conus_2022_projected",
                            initial_value_dataset_id="resstock_conus_2022_reference",
                            growth_rate_dataset_id="aeo2021_reference_residential_energy_use_growth_factors",
                            construction_method=DatasetConstructionMethod.EXPONENTIAL_GROWTH,
                        ),
                    ],
                    params=ProjectQueryDatasetParamsModel(
                        dimension_filters=[
                            SupplementalDimensionFilterColumnOperatorModel(
                                dimension_type=DimensionType.METRIC,
                                dimension_query_name="end_uses_by_fuel_type",
                                operator="isin",
                                column="fuel_id",
                                value=["electricity"],
                            ),
                        ],
                    ),
                ),
            ),
            result=QueryResultParamsModel(),
        )
        return self._model

    def validate(self, expected_values=None):
        df = read_parquet(
            str(self.output_dir / "composite_datasets" / self._model.dataset_id / "table.parquet")
        )
        assert sorted([x.end_use for x in df.select("end_use").distinct().collect()]) == [
            "electricity_cooling",
            "electricity_heating",
        ]
        summary = (
            df.select("end_use", VALUE_COLUMN)
            .groupBy("end_use")
            .agg(F.sum(VALUE_COLUMN).alias(VALUE_COLUMN))
            .collect()
        )
        totals = {x.end_use: x[VALUE_COLUMN] for x in summary}
        expected = self.get_raw_stats()["overall"]["resstock"]["sum"]
        assert math.isclose(totals["electricity_cooling"], expected["electricity_cooling"])
        assert math.isclose(totals["electricity_heating"], expected["electricity_heating"])
        return True


class QueryTestElectricityValuesCompositeDatasetAgg(QueryTestBase):
    NAME = "electricity-values-agg-from-composite-dataset"

    def __init__(self, *args, geography="county", **kwargs):
        super().__init__(*args, **kwargs)
        self._geography = geography

    def make_query(self):
        self._model = CompositeDatasetQueryModel(
            name=self.NAME,
            dataset_id="com_res",
            result=QueryResultParamsModel(
                aggregations=[
                    AggregationModel(
                        dimensions=DimensionQueryNamesModel(
                            geography=[self._geography],
                            metric=["end_uses_by_fuel_type"],
                            model_year=[],
                            scenario=[],
                            sector=[],
                            subsector=[],
                            time=[],
                            weather_year=[],
                        ),
                        aggregation_function="sum",
                    ),
                ],
                output_format="parquet",
                table_format=UnpivotedTableFormatModel(),
            ),
        )
        return self._model

    def validate(self, expected_values=None):
        if self._geography == "county":
            validate_electricity_use_by_county(
                "sum",
                self.output_dir / self.name / "table.parquet",
                self.get_raw_stats(),
                "comstock_resstock",
                4,
            )
        elif self._geography == "state":
            validate_electricity_use_by_state(
                "sum",
                self.output_dir / self.name / "table.parquet",
                self.get_raw_stats(),
                "comstock_resstock",
            )
        logger.error(
            "Validation is not supported with geography=%s",
            self._geography,
        )
        assert False


class QueryTestUnitMapping(QueryTestBase):
    NAME = "test_efs_comstock_query"

    @staticmethod
    def get_db_connection() -> DatabaseConnection:
        return DatabaseConnection(url=CACHED_TEST_REGISTRY_DB)

    @staticmethod
    def get_project_id():
        return "test_efs"

    def make_query(self):
        self._model = ProjectQueryModel(
            name=self.NAME,
            project=ProjectQueryParamsModel(
                project_id=self.get_project_id(),
                include_dsgrid_dataset_components=False,
                dataset=DatasetModel(
                    dataset_id="efs_comstock",
                    source_datasets=[
                        StandaloneDatasetModel(dataset_id="test_efs_comstock"),
                    ],
                ),
            ),
            result=QueryResultParamsModel(
                output_format="parquet",
                table_format=PivotedTableFormatModel(pivoted_dimension_type=DimensionType.METRIC),
            ),
        )
        return self._model

    def validate(self, expected_values=None):
        filename = self.output_dir / self.name / "table.parquet"
        df = read_parquet(filename)
        project = get_project(self.get_db_connection(), self.get_project_id())
        project.load_dataset("test_efs_comstock")
        dataset = project.get_dataset("test_efs_comstock")
        ld = dataset._handler._load_data
        lk = dataset._handler._load_data_lookup
        raw_ld = ld.join(lk, on="id").drop("id")
        # This test dataset has some fractional mapping values included.
        # subsector = hospital and model_year = 2020 are 1.0, fans are 1.0
        expected_cooling = (
            raw_ld.sort("timestamp")
            .filter("subsector == 'com__Hospital' and metric = 'com_cooling'")
            .limit(1)
            .collect()[0]
        )
        expected_fans = (
            raw_ld.sort("timestamp")
            .filter("subsector == 'com__Hospital' and metric = 'com_fans'")
            .limit(1)
            .collect()[0]
        )
        subsector = expected_cooling.subsector.replace("com__", "")
        actual = (
            df.filter(
                f"comstock_building_type == '{subsector}' and county == '{expected_cooling.geography}' and model_year == '2020'"
            )
            .sort("hourly_est_2012")
            .limit(1)
            .collect()[0]
        )
        assert actual.fans == expected_fans[VALUE_COLUMN] * 0.9
        assert actual.cooling == expected_cooling[VALUE_COLUMN] * 1000
        return True


# TODO DT: unused?
# def perform_op(df, column, operation):
# return aggregate_single_value(df.select(column), operation, column)


def validate_electricity_use_by_county(
    op, results_path, raw_stats, datasets, expected_county_count
):
    results = read_parquet(results_path)
    counties = [str(x.county) for x in results.select("county").distinct().collect()]
    assert len(counties) == expected_county_count, counties
    stats = raw_stats["by_county"]
    col = "end_uses_by_fuel_type"
    for county in counties:
        actual = results.filter(
            f"county == '{county}' and {col} == 'electricity_end_uses'"
        ).collect()[0][VALUE_COLUMN]
        expected = stats[county][datasets][op]["electricity"]
        assert math.isclose(actual, expected)


<<<<<<< HEAD
def validate_electricity_use_by_state(op, results_path, raw_stats, datasets):
    results = read_parquet(results_path)
=======
def validate_electricity_use_by_state(op, results_path: DataFrame | Path, raw_stats, datasets):
    if isinstance(results_path, DataFrame):
        results = results_path
    else:
        spark = SparkSession.builder.appName("dgrid").getOrCreate()
        results = spark.read.parquet(str(results_path))
>>>>>>> 343b4deb
    if op == "sum":
        exp_ca = get_expected_ca_sum_electricity(raw_stats, datasets)
        exp_ny = get_expected_ny_sum_electricity(raw_stats, datasets)
    else:
        assert op == "max", op
        exp_ca = get_expected_ca_max_electricity(raw_stats, datasets)
        exp_ny = get_expected_ny_max_electricity(raw_stats, datasets)

    col = "end_uses_by_fuel_type"
    actual_ca = results.filter(f"state == 'CA' and {col} == 'electricity_end_uses'").collect()[0][
        VALUE_COLUMN
    ]
    actual_ny = results.filter(f"state == 'NY' and {col} == 'electricity_end_uses'").collect()[0][
        VALUE_COLUMN
    ]
    assert math.isclose(actual_ca, exp_ca)
    assert math.isclose(actual_ny, exp_ny)


def get_expected_ca_max_electricity(raw_stats, datasets):
    by_county = raw_stats["by_county"]
    return max(
        (
            by_county["06037"][datasets]["max"]["electricity"],
            by_county["06073"][datasets]["max"]["electricity"],
        )
    )


def get_expected_ny_max_electricity(raw_stats, datasets):
    by_county = raw_stats["by_county"]
    return max(
        (
            by_county["36047"][datasets]["max"]["electricity"],
            by_county["36081"][datasets]["max"]["electricity"],
        )
    )


def get_expected_ca_sum_electricity(raw_stats, datasets):
    by_county = raw_stats["by_county"]
    return (
        by_county["06037"][datasets]["sum"]["electricity"]
        + by_county["06073"][datasets]["sum"]["electricity"]
    )


def get_expected_ny_sum_electricity(raw_stats, datasets):
    by_county = raw_stats["by_county"]
    return (
        by_county["36047"][datasets]["sum"]["electricity"]
        + by_county["36081"][datasets]["sum"]["electricity"]
    )


def calc_expected_eia_861_ca_res_load_value():
    project = get_project(
        DatabaseConnection(url=SIMPLE_STANDARD_SCENARIOS_REGISTRY_DB),
        "dsgrid_conus_2022",
    )
    dataset_id = dataset_id = "eia_861_annual_energy_use_state_sector"
    project.load_dataset(dataset_id)
    mapping_id = None
    for dataset in project.config.model.datasets:
        if dataset.dataset_id == "eia_861_annual_energy_use_state_sector":
            for ref in dataset.mapping_references:
                if ref.from_dimension_type == DimensionType.GEOGRAPHY:
                    mapping_id = ref.mapping_id
                    break
        if mapping_id is not None:
            break
    assert mapping_id is not None
    records = project.dimension_mapping_manager.get_by_id(mapping_id).get_records_dataframe()

    fraction_06037 = records.filter("to_id == '06037'").collect()[0].from_fraction
    fraction_06073 = records.filter("to_id == '06073'").collect()[0].from_fraction
    dataset = project.get_dataset(dataset_id)
    raw = dataset._handler._load_data.filter("geography == 'CA' and sector == 'res'").collect()
    assert len(raw) == 1
    num_scenarios = 2
    elec_mwh_state = raw[0][VALUE_COLUMN] * num_scenarios
    elec_mwh_selected_counties = elec_mwh_state * fraction_06037 + elec_mwh_state * fraction_06073
    return elec_mwh_selected_counties


# The next two functions are for ad hoc testing.


def run_query(
    dimension_query_name,
    registry_path=REGISTRY_PATH,
    operation="sum",
    output_dir=Path("queries"),
    persist_intermediate_table=True,
    load_cached_table=True,
):
    setup_logging(
        "dsgrid", "query.log", console_level=logging.INFO, file_level=logging.INFO, mode="w"
    )
    project = Project.load(
        "dsgrid_conus_2022",
        offline_mode=True,
        registry_path=registry_path,
    )
    if dimension_query_name == QueryTestElectricityValues.NAME:
        query = QueryTestElectricityValues(True, registry_path, project, output_dir=output_dir)
    else:
        raise Exception(f"no query for {dimension_query_name}")

    ProjectQuerySubmitter(project, output_dir).submit(
        query.make_query(),
        persist_intermediate_table=persist_intermediate_table,
        load_cached_table=load_cached_table,
        force=True,
    )
    assert query.validate()


def run_composite_dataset(
    registry_path=REGISTRY_PATH,
    output_dir=Path("queries"),
    persist_intermediate_table=False,
    load_cached_table=True,
):
    setup_logging(
        "dsgrid", "query.log", console_level=logging.INFO, file_level=logging.INFO, mode="w"
    )
    conn = DatabaseConnection(url=SIMPLE_STANDARD_SCENARIOS_REGISTRY_DB)
    mgr = RegistryManager.load(
        conn,
        offline_mode=True,
    )
    project = mgr.project_manager.load_project("dsgrid_conus_2022")
    query = QueryTestElectricityValuesCompositeDataset(
        registry_path, project, output_dir=output_dir
    )
    CompositeDatasetQuerySubmitter(project, output_dir).create_dataset(
        query.make_query(),
        persist_intermediate_table=persist_intermediate_table,
        load_cached_table=load_cached_table,
    )
    assert query.validate()

    query2 = QueryTestElectricityValuesCompositeDatasetAgg(
        registry_path, project, output_dir=output_dir, geography="county"
    )
    CompositeDatasetQuerySubmitter(project, output_dir).submit(query2.make_query())
    assert query2.validate()

    query3 = QueryTestElectricityValuesCompositeDatasetAgg(
        registry_path, project, output_dir=output_dir, geography="state"
    )
    CompositeDatasetQuerySubmitter(project, output_dir).submit(query3.make_query())
    assert query3.validate()<|MERGE_RESOLUTION|>--- conflicted
+++ resolved
@@ -8,10 +8,6 @@
 
 import pytest
 from click.testing import CliRunner
-<<<<<<< HEAD
-=======
-from pyspark.sql import SparkSession, DataFrame
->>>>>>> 343b4deb
 
 from dsgrid.common import VALUE_COLUMN
 from dsgrid.cli.dsgrid import cli
@@ -51,27 +47,24 @@
 from dsgrid.query.report_peak_load import PeakLoadInputModel, PeakLoadReport
 from dsgrid.registry.registry_database import DatabaseConnection
 from dsgrid.registry.registry_manager import RegistryManager
-<<<<<<< HEAD
 from dsgrid.spark.functions import (
     aggregate_single_value,
 )
 from dsgrid.spark.types import (
+    DataFrame,
+    DoubleType,
+    F,
     SparkSession,
-    F,
-    DoubleType,
+    StructField,
     StringType,
-    StructField,
     StructType,
     use_duckdb,
 )
-from dsgrid.tests.common import TEST_PROJECT_PATH
-=======
 from dsgrid.tests.common import (
     CACHED_TEST_REGISTRY_DB,
+    SIMPLE_STANDARD_SCENARIOS_REGISTRY_DB,
     TEST_PROJECT_PATH,
-    SIMPLE_STANDARD_SCENARIOS_REGISTRY_DB,
 )
->>>>>>> 343b4deb
 from dsgrid.tests.utils import read_parquet
 from dsgrid.utils.files import load_data, dump_data
 from dsgrid.utils.spark import custom_spark_conf, get_spark_session
@@ -1588,17 +1581,11 @@
         assert math.isclose(actual, expected)
 
 
-<<<<<<< HEAD
-def validate_electricity_use_by_state(op, results_path, raw_stats, datasets):
-    results = read_parquet(results_path)
-=======
 def validate_electricity_use_by_state(op, results_path: DataFrame | Path, raw_stats, datasets):
     if isinstance(results_path, DataFrame):
         results = results_path
     else:
-        spark = SparkSession.builder.appName("dgrid").getOrCreate()
-        results = spark.read.parquet(str(results_path))
->>>>>>> 343b4deb
+        results = read_parquet(results_path)
     if op == "sum":
         exp_ca = get_expected_ca_sum_electricity(raw_stats, datasets)
         exp_ny = get_expected_ny_sum_electricity(raw_stats, datasets)

--- conflicted
+++ resolved
@@ -820,11 +820,7 @@
             ),
             result=QueryResultParamsModel(
                 replace_ids_with_names=True,
-<<<<<<< HEAD
-                table_format=UnpivotedTableFormatModel(),
-=======
                 table_format=StackedTableFormatModel(),
->>>>>>> 8c4bc833
                 time_zone=self._to_time_zone,
             ),
         )

import getpass
import shutil

import pytest

from dsgrid.tests.make_us_data_registry import make_test_data_registry


def test_invalid_projects(make_test_project_dir, tmp_path):
    manager = make_test_data_registry(
        tmp_path,
        make_test_project_dir,
        include_projects=False,
        include_datasets=False,
    )

    user = getpass.getuser()
    log_message = "test log message"
    register_tests = []

<<<<<<< HEAD
        # This is arranged in this way to avoid having to re-create the registry every time,
        # which is quite slow. There is one downside: if one test is able to register the
        # project (which would be a bug), later tests will fail even if they should pass.
        for i, setup_test in enumerate(register_tests):
            test_dir = base_dir / f"test_data_dir_{i}"
            try:
                shutil.copytree(make_test_project_dir, test_dir)
                project_config_file = test_dir / "project.json5"
                exc, match_msg = setup_test(test_dir)
                with pytest.raises(exc, match=match_msg):
                    manager.project_manager.register(project_config_file, user, log_message)
            finally:
                if test_dir.exists():
                    shutil.rmtree(test_dir)
=======
    # This is arranged in this way to avoid having to re-create the registry every time,
    # which is quite slow. There is one downside: if one test is able to register the
    # project (which would be a bug), later tests will fail even if they should pass.
    for i, setup_test in enumerate(register_tests):
        test_dir = tmp_path / f"test_data_dir_{i}"
        shutil.copytree(make_test_project_dir, test_dir)
        project_config_file = test_dir / "project.toml"
        exc, match_msg = setup_test(test_dir)
        with pytest.raises(exc, match=match_msg):
            manager.project_manager.register(project_config_file, user, log_message)
>>>>>>> 4f43e9c0
<|MERGE_RESOLUTION|>--- conflicted
+++ resolved
@@ -18,30 +18,13 @@
     log_message = "test log message"
     register_tests = []
 
-<<<<<<< HEAD
-        # This is arranged in this way to avoid having to re-create the registry every time,
-        # which is quite slow. There is one downside: if one test is able to register the
-        # project (which would be a bug), later tests will fail even if they should pass.
-        for i, setup_test in enumerate(register_tests):
-            test_dir = base_dir / f"test_data_dir_{i}"
-            try:
-                shutil.copytree(make_test_project_dir, test_dir)
-                project_config_file = test_dir / "project.json5"
-                exc, match_msg = setup_test(test_dir)
-                with pytest.raises(exc, match=match_msg):
-                    manager.project_manager.register(project_config_file, user, log_message)
-            finally:
-                if test_dir.exists():
-                    shutil.rmtree(test_dir)
-=======
     # This is arranged in this way to avoid having to re-create the registry every time,
     # which is quite slow. There is one downside: if one test is able to register the
     # project (which would be a bug), later tests will fail even if they should pass.
     for i, setup_test in enumerate(register_tests):
         test_dir = tmp_path / f"test_data_dir_{i}"
         shutil.copytree(make_test_project_dir, test_dir)
-        project_config_file = test_dir / "project.toml"
+        project_config_file = test_dir / "project.json5"
         exc, match_msg = setup_test(test_dir)
         with pytest.raises(exc, match=match_msg):
-            manager.project_manager.register(project_config_file, user, log_message)
->>>>>>> 4f43e9c0
+            manager.project_manager.register(project_config_file, user, log_message)
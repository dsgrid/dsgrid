import copy
import getpass
import shutil
from pathlib import Path

import pytest
from click.testing import CliRunner
from pydantic import ValidationError

from dsgrid.common import BackendEngine
from dsgrid.cli.dsgrid import cli
from dsgrid.cli.dsgrid_admin import cli as cli_admin
from dsgrid.config.input_dataset_requirements import (
    InputDatasetDimensionRequirementsModel,
    InputDatasetDimensionRequirementsListModel,
    InputDatasetListModel,
)
from dsgrid.dimension.base_models import DimensionType
from dsgrid.dsgrid_rc import DsgridRuntimeConfig
from dsgrid.exceptions import (
    DSGDuplicateValueRegistered,
    DSGInvalidDataset,
    DSGInvalidDimensionMapping,
    DSGValueNotRegistered,
)
from dsgrid.registry.common import (
    DatasetRegistryStatus,
    ProjectRegistryStatus,
    RegistryTables,
    VersionUpdateType,
    RegistryType,
)
from dsgrid.registry.registry_auto_updater import RegistryAutoUpdater
from dsgrid.registry.registry_database import DatabaseConnection
from dsgrid.registry.registry_manager import RegistryManager
from dsgrid.spark.types import DataFrame
from dsgrid.tests.common import (
    check_configs_update,
    create_local_test_registry,
)
from dsgrid.utils.files import dump_data, load_data
from dsgrid.utils.id_remappings import (
    map_dimension_names_to_ids,
    map_dimension_ids_to_names,
    map_dimension_mapping_names_to_ids,
    replace_dimension_names_with_current_ids,
    replace_dimension_mapping_names_with_current_ids,
)
from dsgrid.tests.make_us_data_registry import make_test_data_registry


def test_register_project_and_dataset(mutable_cached_registry, tmp_path):
    manager, test_project_dir = mutable_cached_registry
    project_mgr = manager.project_manager
    dataset_mgr = manager.dataset_manager
    dimension_mgr = manager.dimension_manager
    dimension_mapping_mgr = manager.dimension_mapping_manager
    project_ids = project_mgr.list_ids()
    assert len(project_ids) == 1
    project_id = project_ids[0]
    dataset_ids = dataset_mgr.list_ids()
    dataset_id = dataset_ids[0]
    assert len(dataset_ids) == 2
    dimension_ids = dimension_mgr.list_ids()
    assert dimension_ids
    dimension_id = dimension_ids[0]
    dimension_mapping_ids = dimension_mapping_mgr.list_ids()
    assert dimension_mapping_ids
    dimension_mapping_id = dimension_mapping_ids[0]
    user = getpass.getuser()
    log_message = "initial registration"

    project_config = project_mgr.get_by_id(project_id, "1.2.0")
    assert project_config.model.status == ProjectRegistryStatus.COMPLETE
    dataset = project_config.get_dataset(dataset_id)
    assert dataset.status == DatasetRegistryStatus.REGISTERED

    # The project version from before dataset submission should still be there.
    project_config = project_mgr.get_by_id(project_id, "1.0.0")
    dataset = project_config.get_dataset(dataset_id)
    assert dataset.status == DatasetRegistryStatus.UNREGISTERED

    with pytest.raises(DSGDuplicateValueRegistered):
        project_config_file = test_project_dir / "project.json5"
        project_mgr.register(project_config_file, user, log_message)

    with pytest.raises(DSGDuplicateValueRegistered):
        dataset_config_file = (
            test_project_dir / "datasets" / "modeled" / "comstock" / "dataset.json5"
        )
        dataset_mgr.register(dataset_config_file, user, log_message)

    # Duplicate mappings get re-used.
    mapping_ids = dimension_mapping_mgr.list_ids()
    dimension_mapping_mgr.dump(dimension_mapping_id, tmp_path)
    dimension_mapping_config = tmp_path / "dimension_mapping.json5"
    data = load_data(dimension_mapping_config)
    dump_data({"mappings": [data]}, dimension_mapping_config)
    dimension_mapping_mgr.register(dimension_mapping_config, user, log_message)
    assert len(dimension_mapping_mgr.list_ids()) == len(mapping_ids)

    check_configs_update(tmp_path, manager)
    check_update_project_dimension(tmp_path, manager)
    # Note that the dataset is now unregistered.

    initial_registration = project_mgr.db.get_initial_registration(None, project_id)
    assert initial_registration.log_message == "Initial registration"

    # Test removals.
    check_config_remove(project_mgr, project_id)
    check_config_remove(dataset_mgr, dataset_id)
    check_config_remove(dimension_mgr, dimension_id)
    check_config_remove(dimension_mapping_mgr, dimension_mapping_id)


def test_duplicate_dimensions(tmp_registry_db):
    test_project_dir, tmp_path, url = tmp_registry_db
    conn = DatabaseConnection(url=url)
    create_local_test_registry(tmp_path, conn=conn)
    user = getpass.getuser()
    log_message = "Initial registration"
    with RegistryManager.load(conn, offline_mode=True) as manager:
        dimension_mgr = manager.dimension_manager
        dimension_mgr.register(test_project_dir / "dimensions.json5", user, log_message)

        # Registering duplicate dimensions and mappings are allowed.
        # If names are the same, they are replaced. Otherwise, new ones get registered.
        dimension_ids = dimension_mgr.list_ids()
        dim_config_file = test_project_dir / "dimensions.json5"

        dimension_mgr.register(dim_config_file, user, log_message)
        assert len(dimension_mgr.list_ids()) == len(dimension_ids)

        data = load_data(dim_config_file)
        data["dimensions"][0]["name"] += " new"
        dump_data(data, dim_config_file)

        dimension_mgr.register(dim_config_file, user, log_message)
        assert len(dimension_mgr.list_ids()) == len(dimension_ids) + 1

        data = load_data(dim_config_file)
        found = False
        for dim in data["dimensions"]:
            if dim["type"] == "time":
                assert dim["time_interval_type"] == "period_beginning"
                dim["time_interval_type"] = "period_ending"
                found = True
        assert found
        dump_data(data, dim_config_file)

        dimension_mgr.register(dim_config_file, user, log_message)
        assert len(dimension_mgr.list_ids()) == len(dimension_ids) + 2


def test_duplicate_project_dimension_names(tmp_registry_db):
    test_project_dir, tmp_path, url = tmp_registry_db
    conn = DatabaseConnection(url=url)
    create_local_test_registry(tmp_path, conn=conn)
    user = getpass.getuser()
    log_message = "Initial registration"
    with RegistryManager.load(conn, offline_mode=True) as manager:
        project_file = test_project_dir / "project.json5"
        data = load_data(project_file)
        for dim in data["dimensions"]["supplemental_dimensions"]:
            if dim["name"] == "US States":
                dim["name"] = "US Counties 2010 - ComStock Only"
        dump_data(data, project_file)
        with pytest.raises(ValidationError):
            manager.project_manager.register(project_file, user, log_message)


def test_register_duplicate_project_rollback_dimensions(tmp_registry_db):
    test_project_dir, tmp_path, url = tmp_registry_db
    src_dir = test_project_dir
    with make_test_data_registry(
        tmp_path,
        test_project_dir,
        database_url=url,
        include_projects=False,
        include_datasets=False,
    ) as manager:
        project_file = src_dir / "project.json5"
        orig_dimension_ids = manager.dimension_manager.list_ids()

        data = load_data(project_file)
        # Inject an invalid project ID so that we can test rollback of dimensions.
        data["project_id"] = "project-with-dashes"
        dump_data(data, project_file)

        with pytest.raises(ValueError):
            manager.project_manager.register(
                project_file,
                getpass.getuser(),
                "register duplicate project",
            )

        # Dimensions and mappings should have been registered and then cleared.
        assert manager.dimension_manager.list_ids() == orig_dimension_ids
        assert not manager.dimension_mapping_manager.list_ids()


def test_register_and_submit_rollback_on_failure(tmp_registry_db):
    test_project_dir, tmp_path, url = tmp_registry_db
    conn = DatabaseConnection(url=url)
    create_local_test_registry(tmp_path, conn=conn)
    with RegistryManager.load(conn, offline_mode=True) as manager:
        project_file = test_project_dir / "project.json5"
        project_id = load_data(project_file)["project_id"]
        dataset_dir = test_project_dir / "datasets" / "modeled" / "comstock"
        dataset_config_file = dataset_dir / "dataset.json5"
        dataset_id = load_data(dataset_config_file)["dataset_id"]
        dataset_mapping_file = dataset_dir / "dimension_mappings.json5"
<<<<<<< HEAD
=======
        dataset_path = (
            Path(os.environ.get("DSGRID_LOCAL_DATA_DIRECTORY", TEST_DATASET_DIRECTORY))
            / "test_efs_comstock"
        )
>>>>>>> 2afe5d2a
        subsectors_file = (
            dataset_dir
            / "dimension_mappings"
            / "lookup_comstock_subsectors_to_project_subsectors.csv"
        )
        # Remove some records.
        data = subsectors_file.read_text().splitlines()[:-2]
        subsectors_file.write_text("\n".join(data))

        manager.project_manager.register(
            project_file,
            getpass.getuser(),
            "register project",
        )

        mappings = map_dimension_names_to_ids(manager.dimension_manager)
        replace_dimension_names_with_current_ids(dataset_config_file, mappings)
        orig_dimension_ids = manager.dimension_manager.list_ids()
        orig_mapping_ids = manager.dimension_mapping_manager.list_ids()

        try:
            with pytest.raises(DSGInvalidDataset):
                manager.project_manager.register_and_submit_dataset(
                    dataset_config_file,
<<<<<<< HEAD
=======
                    dataset_path,
>>>>>>> 2afe5d2a
                    project_id,
                    getpass.getuser(),
                    "register dataset and submit",
                    dimension_mapping_file=dataset_mapping_file,
                )
        finally:
            missing_record_file = Path(
                f"{dataset_id}__{project_id}__missing_dimension_record_combinations.csv"
            )
            if missing_record_file.exists():
                if missing_record_file.is_dir():
                    shutil.rmtree(missing_record_file)
                else:
                    missing_record_file.unlink()

        assert manager.dimension_manager.list_ids() == orig_dimension_ids
        assert manager.dimension_mapping_manager.list_ids() == orig_mapping_ids
        assert not manager.dataset_manager.list_ids()
        assert manager.project_manager.list_ids() == [project_id]


def test_add_subset_dimensions(mutable_cached_registry, tmp_path):
    mgr, _ = mutable_cached_registry
    project_mgr = mgr.project_manager
    project_id = project_mgr.list_ids()[0]
    project = project_mgr.get_by_id(project_id)
    subset_data_file = tmp_path / "data.csv"
    subset_dimensions_data = """
id,electricity_end_uses
cooling,x
fans,x
    """
    subset_dimensions_model = {
        "subset_dimensions": [
            {
                "name": "End Uses by Fuel Type",
                "description": "Provides selection of end uses by fuel type.",
                "type": "metric",
                "filename": str(subset_data_file),
                "create_supplemental_dimension": True,
                "selectors": [
                    {
                        "name": "electricity_end_uses",
                        "description": "All Electric End Uses",
                        "column_values": {"fuel_id": "electricity", "unit": "MWh"},
                    },
                ],
            },
        ],
    }
    model_file = tmp_path / "model.json5"
    dump_data(subset_dimensions_model, model_file)
    subset_data_file.write_text(subset_dimensions_data, encoding="utf-8")

    url = f"sqlite:///{project_mgr.db.engine.url.database}"
    runner = CliRunner()
    result = runner.invoke(
        cli,
        [
            "--url",
            url,
            "--offline",
            "registry",
            "projects",
            "register-subset-dimensions",
            project_id,
            str(model_file),
            "-l",
            "test register-subset-dimensions",
        ],
    )
    assert result.exit_code == 0
    found_new_dimension = False
    project = project_mgr.get_by_id(project_id)
    for dim in project.list_supplemental_dimensions(DimensionType.METRIC):
        if dim.model.name == "End Uses by Fuel Type":
            found_new_dimension = True
            break
    assert found_new_dimension


def test_add_supplemental_dimension(mutable_cached_registry, tmp_path):
    mgr, _ = mutable_cached_registry
    project_mgr = mgr.project_manager
    project_id = project_mgr.list_ids()[0]
    project = project_mgr.get_by_id(project_id)
    county_ids = list(project.get_base_dimension(DimensionType.GEOGRAPHY).get_unique_ids())

    num_regions = 5
    regions = {x: [] for x in range(num_regions)}
    for i in range(len(county_ids)):
        region_id = i % num_regions
        regions[region_id].append(county_ids[i])

    dimensions_file = tmp_path / "dimensions.json5"
    dim_records_file = tmp_path / "regions.csv"
    mapping_records_file = tmp_path / "mappings.csv"
    new_dimensions = {
        "supplemental_dimensions": [
            {
                "type": "geography",
                "class": "GeographyDimensionBaseModel",
                "name": "Random Region",
                "description": "Randomly-generated regions",
                "file": str(dim_records_file),
                "module": "dsgrid.dimension.standard",
                "mapping": {
                    "description": "Maps US Counties to regions",
                    "file": str(mapping_records_file),
                    "mapping_type": "many_to_one_aggregation",
                },
            },
        ],
    }

    dump_data(new_dimensions, dimensions_file)
    with open(dim_records_file, "w") as f:
        f.write("id,name\n")
        for region in regions:
            f.write(f"{region},{region}\n")

    with open(mapping_records_file, "w") as f:
        f.write("from_id,to_id\n")
        for region, county_ids in regions.items():
            for county_id in county_ids:
                f.write(f"{county_id},{region}\n")

    url = f"sqlite:///{project_mgr.db.engine.url.database}"
    runner = CliRunner()
    result = runner.invoke(
        cli,
        [
            "--url",
            url,
            "--offline",
            "registry",
            "projects",
            "register-supplemental-dimensions",
            project_id,
            str(dimensions_file),
            "-l",
            "test register-supplemental-dimensions",
        ],
    )
    assert result.exit_code == 0
    found_new_dimension = False
    project = project_mgr.get_by_id(project_id)
    for dim in project.list_supplemental_dimensions(DimensionType.GEOGRAPHY):
        if dim.model.name == "Random Region":
            found_new_dimension = True
            break
    assert found_new_dimension


@pytest.mark.skipif(
    DsgridRuntimeConfig.load().backend_engine == BackendEngine.SPARK,
    reason="Spark backend is not supported with a DuckDB data store",
)
def test_register_with_duckdb_store(registry_with_duckdb_store):
    conn = registry_with_duckdb_store
    with RegistryManager.load(conn, offline_mode=True) as manager:
        project_mgr = manager.project_manager
        dataset_mgr = manager.dataset_manager
        project_ids = project_mgr.list_ids()
        assert len(project_ids) == 1
        project_id = project_ids[0]
        dataset_ids = dataset_mgr.list_ids()
        assert len(dataset_ids) == 2
        project = project_mgr.load_project(project_id)
        found_lookup = False
        for dataset_id in dataset_ids:
            dataset = project.load_dataset(dataset_id)
            assert isinstance(dataset._handler._load_data, DataFrame)
            if dataset_id == "test_efs_comstock":
                assert isinstance(dataset._handler._load_data_lookup, DataFrame)
                found_lookup = True
        assert found_lookup


def test_remove_dataset(mutable_cached_registry):
    mgr, _ = mutable_cached_registry
    project_mgr = mgr.project_manager
    project_id = project_mgr.list_ids()[0]
    config = project_mgr.get_by_id(project_id)
    dataset_id = config.model.datasets[0].dataset_id
    assert config.model.datasets[0].status == DatasetRegistryStatus.REGISTERED

    url = f"sqlite:///{project_mgr.db.engine.url.database}"
    runner = CliRunner()
    result = runner.invoke(
        cli_admin,
        [
            "--url",
            url,
            "--offline",
            "registry",
            "datasets",
            "remove",
            dataset_id,
        ],
    )
    assert result.exit_code == 0
    config = project_mgr.get_by_id(project_id)
    assert config.model.datasets[0].status == DatasetRegistryStatus.UNREGISTERED


def test_add_dataset_requirements(mutable_cached_registry, tmp_path):
    mgr, _ = mutable_cached_registry
    project_mgr = mgr.project_manager
    project_id = project_mgr.list_ids()[0]
    config = project_mgr.get_by_id(project_id)
    dataset = copy.deepcopy(config.model.datasets[0])
    dataset.dataset_id = "fake"
    dataset.status = DatasetRegistryStatus.UNREGISTERED
    dataset.mapping_references.clear()
    model = InputDatasetListModel(datasets=[dataset])
    dataset_file = tmp_path / "datasets.json5"
    with open(dataset_file, "w") as f:
        f.write(model.model_dump_json())

    url = f"sqlite:///{project_mgr.db.engine.url.database}"
    runner = CliRunner()
    result = runner.invoke(
        cli,
        [
            "--url",
            url,
            "--offline",
            "registry",
            "projects",
            "add-dataset-requirements",
            project_id,
            str(dataset_file),
            "-l",
            "replace dataset dimension requirements",
        ],
    )
    assert result.exit_code == 0
    config = project_mgr.get_by_id(project_id)
    assert config.model.datasets[0].status == DatasetRegistryStatus.REGISTERED
    assert config.model.datasets[1].status == DatasetRegistryStatus.REGISTERED
    assert config.model.datasets[2].dataset_id == "fake"


def test_replace_dataset_dimension_requirements(mutable_cached_registry, tmp_path):
    mgr, _ = mutable_cached_registry
    project_mgr = mgr.project_manager
    project_id = project_mgr.list_ids()[0]
    config = project_mgr.get_by_id(project_id)
    requirements_file = tmp_path / "requirements.json5"
    dataset = config.model.datasets[1]
    com_record_ids = [
        "FullServiceRestaurant",
        "Hospital",
        "LargeHotel",
        "LargeOffice",
        "MediumOffice",
        "Outpatient",
        "PrimarySchool",
        "QuickServiceRestaurant",
        "SmallHotel",
        "SmallOffice",
        "StandaloneRetail",
        "StripMall",
        "Warehouse",
    ]

    assert dataset.status == DatasetRegistryStatus.REGISTERED
    assert config.model.datasets[0].status == DatasetRegistryStatus.REGISTERED
    reqs = dataset.required_dimensions
    assert reqs.multi_dimensional[0].subsector.subset[0].selectors == ["commercial_subsectors2"]
    reqs.multi_dimensional[0].subsector.subset.clear()
    reqs.multi_dimensional[0].subsector.base.record_ids = com_record_ids
    model = InputDatasetDimensionRequirementsListModel(
        dataset_dimension_requirements=[
            InputDatasetDimensionRequirementsModel(
                dataset_id=dataset.dataset_id, required_dimensions=reqs
            ),
        ],
    )
    with open(requirements_file, "w") as f:
        f.write(model.model_dump_json())

    url = f"sqlite:///{project_mgr.db.engine.url.database}"
    runner = CliRunner()
    result = runner.invoke(
        cli,
        [
            "--url",
            url,
            "--offline",
            "registry",
            "projects",
            "replace-dataset-dimension-requirements",
            project_id,
            str(requirements_file),
            "-l",
            "replace dataset dimension requirements",
        ],
    )
    assert result.exit_code == 0
    config = project_mgr.get_by_id(project_id)
    assert config.model.datasets[0].status == DatasetRegistryStatus.REGISTERED
    assert config.model.datasets[1].status == DatasetRegistryStatus.UNREGISTERED
    assert reqs.multi_dimensional[0].subsector.base.record_ids == com_record_ids


def test_auto_updates(mutable_cached_registry: tuple[RegistryManager, Path]):
    mgr, _ = mutable_cached_registry
    project_mgr = mgr.project_manager
    dataset_mgr = mgr.dataset_manager
    dimension_mgr = mgr.dimension_manager
    dimension_mapping_mgr = mgr.dimension_mapping_manager
    project_id = project_mgr.list_ids()[0]
    dataset_id = dataset_mgr.list_ids()[0]
    dimension = [
        x
        for x in dimension_mgr.iter_configs()
        if x.model.name.startswith("US Counties 2010 - ComStock Only")
    ][0]
    orig_dim_version = dimension.model.version

    # Test that we can convert records to a Spark DataFrame. Unrelated to the rest.
    assert isinstance(dimension.get_records_dataframe(), DataFrame)

    dimension.model.description += "; test update"
    update_type = VersionUpdateType.MINOR
    log_message = "test update"
    new_dimension = dimension_mgr.update(dimension, update_type, log_message)

    # Find a mapping that uses this dimension and verify that it gets updated.
    mapping = None
    for _mapping in dimension_mapping_mgr.iter_configs():
        from_dim = dimension_mgr.get_by_id(_mapping.model.from_dimension.dimension_id).model
        to_dim = dimension_mgr.get_by_id(_mapping.model.to_dimension.dimension_id).model
        if from_dim.name.startswith("US Counties 2010 - ComStock Only") and to_dim.name.startswith(
            "US Census Regions"
        ):
            mapping = _mapping
            break
    assert mapping is not None
    orig_version = dimension_mapping_mgr.get_latest_version(mapping.model.mapping_id)
    assert orig_version == "1.0.0"

    project = project_mgr.get_by_id(project_id)
    orig_project_version = project.model.version
    assert orig_project_version == "1.2.0"

    updater = RegistryAutoUpdater(mgr)
    updater.update_dependent_configs(new_dimension, orig_dim_version, update_type, log_message)

    new_version = dimension_mapping_mgr.get_latest_version(mapping.model.mapping_id)
    assert new_version == "1.1.0"

    project = project_mgr.get_by_id(project_id)
    new_project_version = project.model.version
    assert new_project_version == "1.3.0"

    found = False
    for mapping_ref in project.model.dimension_mappings.base_to_supplemental_references:
        if mapping_ref.mapping_id == mapping.model.mapping_id:
            assert mapping_ref.version == new_version
            found = True
    assert found

    dataset = dataset_mgr.get_by_id(dataset_id)
    assert dataset.model.version == "1.1.0"
    found = False
    for dimension_ref in dataset.model.dimension_references:
        if dimension_ref.dimension_id == dimension.model.dimension_id:
            assert dimension_ref.version == "1.1.0"
            found = True
    assert found

    # The project should get updated again if we update the dimension mapping.
    mapping = dimension_mapping_mgr.get_by_id(mapping.model.mapping_id)
    mapping.model.description += "test update"
    original_version = mapping.model.version
    new_mapping = dimension_mapping_mgr.update(mapping, VersionUpdateType.PATCH, "test update")
    assert new_mapping.model.version == "1.1.1"
    updater.update_dependent_configs(
        new_mapping, original_version, VersionUpdateType.PATCH, "test update"
    )
    assert project_mgr.get_latest_version(project_id) == "1.3.1"

    dataset.model.description += "test update"
    original_version = dataset.model.version
    dataset_mgr.update(dataset, VersionUpdateType.PATCH, "test update")
    updater.update_dependent_configs(
        dataset, original_version, VersionUpdateType.PATCH, "test update"
    )
    assert project_mgr.get_latest_version(project_id) == "1.3.2"


def test_invalid_dimension_mapping(tmp_registry_db):
    test_project_dir, tmp_path, url = tmp_registry_db
    user = getpass.getuser()
    log_message = "Initial registration"
    conn = DatabaseConnection(url=url)
    create_local_test_registry(tmp_path, conn=conn)
    with RegistryManager.load(conn, offline_mode=True) as manager:
        dim_mgr = manager.dimension_manager
        dim_mgr.register(test_project_dir / "dimensions.json5", user, log_message)
        dim_mapping_mgr = manager.dimension_mapping_manager
        dimension_mapping_file = test_project_dir / "dimension_mappings_with_ids.json5"
        mappings = map_dimension_names_to_ids(manager.dimension_manager)
        replace_dimension_names_with_current_ids(dimension_mapping_file, mappings)

        record_file = (
            test_project_dir
            / "dimension_mappings"
            / "base_to_supplemental"
            / "lookup_county_to_state.csv"
        )
        orig_text = record_file.read_text()

        # Invalid 'from' record
        record_file.write_text(orig_text + "invalid county,1,CO\n")
        with pytest.raises(DSGInvalidDimensionMapping):
            dim_mapping_mgr.register(dimension_mapping_file, user, log_message)

        # Invalid 'from' record - nulls aren't allowd
        record_file.write_text(orig_text + ",1.2,CO\n")
        with pytest.raises(DSGInvalidDimensionMapping):
            dim_mapping_mgr.register(dimension_mapping_file, user, log_message)

        # Invalid 'to' record
        record_file.write_text(orig_text.replace("CO", "Colorado"))
        with pytest.raises(DSGInvalidDimensionMapping):
            dim_mapping_mgr.register(dimension_mapping_file, user, log_message)

        # Duplicate "from" record, invalid as mapping_type = one_to_one_multiplication
        orig_text2 = orig_text.split(",")
        orig_text2 = ",".join(orig_text2[::2])
        record_file.write_text(orig_text2 + "\n08031,CO\n")
        msg = r"dimension_mapping.*has mapping_type.*, which does not allow duplicated.*records"
        with pytest.raises(DSGInvalidDimensionMapping, match=msg):
            dim_mapping_mgr.register(dimension_mapping_file, user, log_message)

        # Valid - null value in "to" record (Only one valid test allowed in this test func)
        record_file.write_text(orig_text.replace("CO", ""))
        dim_mapping_mgr.register(dimension_mapping_file, user, log_message)


def test_register_submit_dataset_long_workflow(tmp_registry_db):
    src_dir, tmp_path, url = tmp_registry_db
    with make_test_data_registry(
        tmp_path,
        src_dir,
        include_projects=False,
        include_datasets=False,
        database_url=url,
    ) as manager:
        dim_mapping_mgr = manager.dimension_mapping_manager
        project_config_file = src_dir / "project_with_dimension_ids.json5"
        project_id = load_data(project_config_file)["project_id"]
        project_dimension_mapping_config = src_dir / "dimension_mappings_with_ids.json5"
        project_dimension_file = src_dir / "dimensions.json5"
        dataset_dir = src_dir / "datasets" / "modeled" / "comstock"
        dataset_config_file = dataset_dir / "dataset_with_dimension_ids.json5"
        dataset_id = load_data(dataset_config_file)["dataset_id"]
        dataset_dimension_file = dataset_dir / "dimensions.json5"
        dimension_mapping_config = dataset_dir / "dimension_mapping_config_with_ids.json5"
        dimension_mapping_refs = dataset_dir / "dimension_mapping_references.json5"
        user = getpass.getuser()
        log_message = "register"

        manager.dimension_manager.register(project_dimension_file, user, log_message)
        manager.dimension_manager.register(dataset_dimension_file, user, log_message)

        dim_mappings = map_dimension_names_to_ids(manager.dimension_manager)
        for filename in (project_dimension_mapping_config, dimension_mapping_config):
            replace_dimension_names_with_current_ids(filename, dim_mappings)

        dim_mapping_mgr.register(project_dimension_mapping_config, user, log_message)
        dim_mapping_mgr.register(dimension_mapping_config, user, log_message)
        dim_id_to_name = map_dimension_ids_to_names(manager.dimension_manager)
        dim_mapping_mappings = map_dimension_mapping_names_to_ids(
            manager.dimension_mapping_manager, dim_id_to_name
        )
<<<<<<< HEAD

        for filename in (project_config_file, dataset_config_file):
            replace_dimension_names_with_current_ids(filename, dim_mappings)
        for filename in (project_config_file, dimension_mapping_refs):
            replace_dimension_mapping_names_with_current_ids(filename, dim_mapping_mappings)

        manager.project_manager.register(project_config_file, user, "register project")
        manager.dataset_manager.register(
            dataset_config_file,
=======

        for filename in (project_config_file, dataset_config_file):
            replace_dimension_names_with_current_ids(filename, dim_mappings)
        for filename in (project_config_file, dimension_mapping_refs):
            replace_dimension_mapping_names_with_current_ids(filename, dim_mapping_mappings)

        manager.project_manager.register(project_config_file, user, "register project")
        dataset_path = TEST_DATASET_DIRECTORY / dataset_id
        manager.dataset_manager.register(
            dataset_config_file,
            dataset_path,
>>>>>>> 2afe5d2a
            user,
            "register dataset",
        )
        manager.project_manager.submit_dataset(
            project_id,
            dataset_id,
            user,
            log_message,
            dimension_mapping_references_file=dimension_mapping_refs,
        )

        assert manager.dimension_manager.list_ids()
        assert manager.dimension_mapping_manager.list_ids()
        assert manager.project_manager.list_ids() == [project_id]
        assert manager.dataset_manager.list_ids() == [dataset_id]


def test_registry_contains(cached_registry):
    conn = cached_registry
    with RegistryManager.load(conn) as mgr:
        project_mgr = mgr.project_manager
        dimension_mgr = mgr.dimension_manager
        county_dim = None
        for config in dimension_mgr.iter_configs():
            if config.model.name == "US Counties 2010 - ComStock Only":
                county_dim = config.model
                break
        assert county_dim is not None
        containing_models = project_mgr.db.get_containing_models(None, county_dim)
        assert len(containing_models[RegistryType.PROJECT]) == 1
        assert len(containing_models[RegistryType.DATASET]) == 2
        assert len(containing_models[RegistryType.DIMENSION_MAPPING]) == 4
        assert len(containing_models[RegistryType.DIMENSION]) == 0


def test_sql(cached_registry):
    conn = cached_registry
    with RegistryManager.load(conn) as mgr:
        project_mgr = mgr.project_manager
        df = project_mgr.db.sql(f"SELECT * FROM {RegistryTables.REGISTRATIONS.value}")
        assert "timestamp" in df.columns


def register_project(project_mgr, config_file, project_id, user, log_message):
    project_mgr.register(config_file, user, log_message)
    assert project_mgr.list_ids() == [project_id]


def register_dataset(dataset_mgr, config_file, dataset_id, user, log_message):
    dataset_mgr.register(config_file, user, log_message)
    assert dataset_mgr.list_ids() == [dataset_id]


def check_update_project_dimension(tmpdir, manager):
    """Verify that updating a project's dimension causes all datasets to go unregistered."""
    project_mgr = manager.project_manager
    dimension_mgr = manager.dimension_manager
    project_id = project_mgr.list_ids()[0]
    project_config = project_mgr.get_by_id(project_id)
    dimension_id = project_config.model.dimensions.base_dimension_references[0].dimension_id
    user = getpass.getuser()

    dim_dir = tmpdir / "new_dimension"
    dim_config_file = dim_dir / dimension_mgr.config_class().config_filename()
    dimension_mgr.dump(dimension_id, dim_dir, force=True)
    dim_data = load_data(dim_config_file)
    orig_version = dim_data["version"]
    dim_data["description"] += "; updated description"
    dump_data(dim_data, dim_config_file)
    dimension_mgr.update_from_file(
        dim_config_file,
        dimension_id,
        user,
        VersionUpdateType.PATCH,
        "update to description",
        dimension_mgr.get_latest_version(dimension_id),
    )
    new_version = dimension_mgr.get_latest_version(dimension_id)
    assert new_version != orig_version
    project_dir = tmpdir / "new_project"
    project_config_file = project_dir / project_mgr.config_class().config_filename()
    project_mgr.dump(project_id, project_dir, force=True)
    project_data = load_data(project_config_file)
    found = False
    for dim in project_data["dimensions"]["base_dimension_references"]:
        if dim["dimension_id"] == dimension_id:
            dim["version"] = str(new_version)
            found = True
            break
    assert found
    dump_data(project_data, project_config_file)
    project_mgr.update_from_file(
        project_config_file,
        project_id,
        user,
        VersionUpdateType.PATCH,
        "update dimension",
        project_mgr.get_latest_version(project_id),
    )
    _check_dataset_statuses(project_mgr, project_id, DatasetRegistryStatus.UNREGISTERED)
    assert project_mgr.get_by_id(project_id).model.status == ProjectRegistryStatus.IN_PROGRESS


def _check_dataset_statuses(project_mgr, project_id, expected_status):
    config = project_mgr.get_by_id(project_id)
    assert config.model.datasets
    for dataset in config.model.datasets:
        assert dataset.status == expected_status


def check_config_remove(mgr, config_id):
    """Runs removal tests for the config."""
    mgr.remove(config_id)
    with pytest.raises(DSGValueNotRegistered):
        mgr.get_by_id(config_id)<|MERGE_RESOLUTION|>--- conflicted
+++ resolved
@@ -122,12 +122,21 @@
     with RegistryManager.load(conn, offline_mode=True) as manager:
         dimension_mgr = manager.dimension_manager
         dimension_mgr.register(test_project_dir / "dimensions.json5", user, log_message)
+    with RegistryManager.load(conn, offline_mode=True) as manager:
+        dimension_mgr = manager.dimension_manager
+        dimension_mgr.register(test_project_dir / "dimensions.json5", user, log_message)
 
         # Registering duplicate dimensions and mappings are allowed.
         # If names are the same, they are replaced. Otherwise, new ones get registered.
         dimension_ids = dimension_mgr.list_ids()
         dim_config_file = test_project_dir / "dimensions.json5"
-
+        # Registering duplicate dimensions and mappings are allowed.
+        # If names are the same, they are replaced. Otherwise, new ones get registered.
+        dimension_ids = dimension_mgr.list_ids()
+        dim_config_file = test_project_dir / "dimensions.json5"
+
+        dimension_mgr.register(dim_config_file, user, log_message)
+        assert len(dimension_mgr.list_ids()) == len(dimension_ids)
         dimension_mgr.register(dim_config_file, user, log_message)
         assert len(dimension_mgr.list_ids()) == len(dimension_ids)
 
@@ -210,13 +219,6 @@
         dataset_config_file = dataset_dir / "dataset.json5"
         dataset_id = load_data(dataset_config_file)["dataset_id"]
         dataset_mapping_file = dataset_dir / "dimension_mappings.json5"
-<<<<<<< HEAD
-=======
-        dataset_path = (
-            Path(os.environ.get("DSGRID_LOCAL_DATA_DIRECTORY", TEST_DATASET_DIRECTORY))
-            / "test_efs_comstock"
-        )
->>>>>>> 2afe5d2a
         subsectors_file = (
             dataset_dir
             / "dimension_mappings"
@@ -241,10 +243,6 @@
             with pytest.raises(DSGInvalidDataset):
                 manager.project_manager.register_and_submit_dataset(
                     dataset_config_file,
-<<<<<<< HEAD
-=======
-                    dataset_path,
->>>>>>> 2afe5d2a
                     project_id,
                     getpass.getuser(),
                     "register dataset and submit",
@@ -725,7 +723,6 @@
         dim_mapping_mappings = map_dimension_mapping_names_to_ids(
             manager.dimension_mapping_manager, dim_id_to_name
         )
-<<<<<<< HEAD
 
         for filename in (project_config_file, dataset_config_file):
             replace_dimension_names_with_current_ids(filename, dim_mappings)
@@ -735,19 +732,6 @@
         manager.project_manager.register(project_config_file, user, "register project")
         manager.dataset_manager.register(
             dataset_config_file,
-=======
-
-        for filename in (project_config_file, dataset_config_file):
-            replace_dimension_names_with_current_ids(filename, dim_mappings)
-        for filename in (project_config_file, dimension_mapping_refs):
-            replace_dimension_mapping_names_with_current_ids(filename, dim_mapping_mappings)
-
-        manager.project_manager.register(project_config_file, user, "register project")
-        dataset_path = TEST_DATASET_DIRECTORY / dataset_id
-        manager.dataset_manager.register(
-            dataset_config_file,
-            dataset_path,
->>>>>>> 2afe5d2a
             user,
             "register dataset",
         )
